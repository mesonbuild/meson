<<<<<<< HEAD
.TH MESON "1" "September 2024" "meson 1.5.2" "User Commands"
=======
.TH MESON "1" "January 2025" "meson 1.7.0" "User Commands"
>>>>>>> 897b6fcd
.SH NAME
meson - a high productivity build system
.SH DESCRIPTION

Meson is a build system designed to optimize programmer
productivity. It aims to do this by providing simple, out-of-the-box
support for modern software development tools and practices, such as
unit tests, coverage reports, Valgrind, Ccache and the like.

The main Meson executable provides many subcommands to access all
the functionality.

.SH The setup command

Using Meson is simple and follows the common two-phase
process of most build systems. First you run Meson to
configure your build:

.B meson setup [
.I options
.B ] [
.I build directory
.B ] [
.I source directory
.B ]

Note that the build directory must be different from the source
directory. Meson does not support building inside the source directory
and attempting to do that leads to an error.

After a successful configuration step you can build the source by
running the actual build command in the build directory. The default
backend of Meson is Ninja, which can be invoked like this.

\fBninja [\fR \fItarget\fR \fB]\fR

You only need to run the Meson command once: when you first configure
your build dir. After that you just run the build command. Meson will
autodetect changes in your source tree and regenerate all files
needed to build the project.

The setup command is the default operation. If no actual command is
specified, Meson will assume you meant to do a setup. That means
that you can set up a build directory without the setup command
like this:

.B meson [
.I options
.B ] [
.I build directory
.B ] [
.I source directory
.B ]

.SS "options:"
.TP
\fB\-\-version\fR
print version number
.TP
\fB\-\-help\fR
print command line help

.SH The configure command

.B meson configure
provides a way to configure a Meson project from the command line.
Its usage is simple:

.B meson configure [
.I build directory
.B ] [
.I options to set
.B ]

If build directory is omitted, the current directory is used instead.

If no parameters are set,
.B meson configure
will print the value of all build options to the console.

To set values, use the \-D command line argument like this.

.B meson configure \-Dopt1=value1 \-Dopt2=value2

.SH The dist command

.B meson dist
generates a release archive.

.B meson dist [
.I options
.B ]

.SS "options:"
.TP
\fB\-h, \-\-help\fR
show this help message and exit

.TP
\fB\-C WD\fR
directory to cd into before running

.TP
\fB\-\-allow-dirty\fR
Allow even when repository contains uncommitted changes.

.TP
\fB\-\-formats FORMATS\fR
Comma separated list of archive types to create.  Supports xztar
(default), gztar, and zip.

.TP
\fB\-\-include\-subprojects\fR
Include source code of subprojects that have been used for the build.

.TP
\fB\-\-no\-tests\fR
Do not build and test generated packages.

.SH The install command

.B meson install
installs the project.

.B meson install [
.I options
.B ]

.SS "options:"

.TP
\fB\-h, \-\-help\fR
show this help message and exit

.TP
\fB\-C WD\fR
directory to cd into before running

.TP
\fB\-\-no-rebuild\fR
Do not rebuild before installing.

.TP
\fB\-\-only\-changed\fR
Only overwrite files that are older than the copied file.

.TP
\fB\-\-quiet\fR
Do not print every file that was installed.

.TP
\fB\-\-destdir DESTDIR\fR
Sets or overrides DESTDIR environment.  (Since 0.57.0)

.TP
\fB\-\-dry\-run, \-n\fR
Doesn't actually install, but print logs. (Since 0.57.0)

.TP
\fB\-\-skip\-subprojects [SKIP_SUBPROJECTS]\fR
Do not install files from given subprojects. (Since 0.58.0)

.TP
\fB\-\-tags TAGS\fR
Install only targets having one of the given tags. (Since 0.60.0)

.TP
\fB\-\-strip\fR
Strip targets even if strip option was not set during
configure. (Since 0.62.0)

.SH The introspect command

Meson introspect is a command designed to make it simple to  integrate with
other tools, such as IDEs. The output of this command is in JSON.

.B meson introspect [
.I build directory
.B ] [
.I option
.B ]

If build directory is omitted, the current directory is used instead.

.SS "options:"
.TP
\fB\-\-targets\fR
print all top level targets (executables, libraries, etc)
.TP
\fB\-\-target\-files\fR
print the source files of the given target
.TP
\fB\-\-buildsystem\-files\fR
print all files that make up the build system (meson.build, meson.options, meson_options.txt etc)
.TP
\fB\-\-tests\fR
print all unit tests
.TP
\fB\-\-help\fR
print command line help

.SH The init command

.B meson init
creates a new project

.B meson init [
.I options
.B ] [
.I sourcefile...
.B ]

.SS "positional arguments:"
.TP
sourcefile...
source files. default: all recognized files in current directory

.SS "options:"
.TP
\fB\-h, \-\-help\fR
show this help message and exit

.TP
\fB\-C WD\fR
directory to cd into before running

.TP
\fB\-n NAME, \-\-name NAME\fR
project name. default: name of current directory

.TP
\fB\-e EXECUTABLE, \-\-executable EXECUTABLE\fR
executable name. default: project name

.TP
\fB\-d DEPS, \-\-deps DEPS\fR
dependencies, comma-separated

.TP
\fB\-l {c,cpp,cs,cuda,d,fortran,java,objc,objcpp,rust,vala}, \
\-\-language {c,cpp,cs,cuda,d,fortran,java,objc,objcpp,rust,vala}\fR
project language. default: autodetected based on source files

.TP
\fB\-b, \-\-build
build after generation

.TP
\fB\-\-builddir BUILDDIR\fR
directory for build

.TP
\fB\-f, \-\-force\fR
force overwrite of existing files and directories.

.TP
\fB\-\-type {executable,library}\fR
project type. default: executable based project

.TP
\fB\-\-version VERSION\fR
project version. default: 0.1

.SH The test command

.B meson test
is a helper tool for running test suites of projects using Meson.
The default way of running tests is to invoke the default build command:

\fBninja [\fR \fItest\fR \fB]\fR

.B meson test
provides a richer set of tools for invoking tests.

.B meson test
automatically rebuilds the necessary targets to run tests when used with the Ninja backend.
Upon build failure,
.B meson test
will return an exit code of 125.
This return code tells
.B git bisect run
to skip the current commit.
Thus bisecting using git can be done conveniently like this.

.B git bisect run meson test -C build_dir

.SS "options:"
.TP
\fB\-\-repeat\fR
run tests as many times as specified
.TP
\fB\-\-gdb\fR
run tests under gdb
.TP
\fB\-\-list\fR
list all available tests
.TP
\fB\-\-wrapper\fR
invoke all tests via the given wrapper (e.g. valgrind)
.TP
\fB\-C\fR
Change into the given directory before running tests (must be root of build directory).
.TP
\fB\-\-suite\fR
run tests in this suite
.TP
\fB\-\-no\-suite\fR
do not run tests in this suite
.TP
\fB\-\-no\-stdsplit\fR
do not split stderr and stdout in test logs
.TP
\fB\-\-benchmark\fR
run benchmarks instead of tests
.TP
\fB\-\-logbase\fR
base of file name to use for writing test logs
.TP
\fB\-\-num-processes\fR
how many parallel processes to use to run tests
.TP
\fB\-\-verbose\fR
do not redirect stdout and stderr
.TP
\fB\-t\fR
a multiplier to use for test timeout values (usually something like 100 for Valgrind)
.TP
\fB\-\-setup\fR
use the specified test setup

.SH The wrap command

Wraptool is a helper utility to manage source dependencies
using the online wrapdb service.

.B meson wrap <
.I command
.B > [
.I options
.B ]

You should run this command in the top level source directory
of your project.

.SS "Commands:"
.TP
\fBlist\fR
list all available projects
.TP
\fBsearch\fR
search projects by name
.TP
\fBinstall\fR
install a project with the given name
.TP
\fBupdate\fR
update the specified project to latest available version
.TP
\fBinfo\fR
show available versions of the specified project
.TP
\fBstatus\fR
show installed and available versions of currently used subprojects

.SH The subprojects command

.B meson subprojects
is used to manage subprojects.

.B meson subprojects [
.I options
.B ] [
.I command
.B ]

.SS "options:"
.TP
\fB\-h, \-\-help\fR
show this help message and exit

.SS "commands:"
.TP
\fBupdate\fR
Update all subprojects from wrap files

.TP
\fBcheckout\fR
Checkout a branch (git only)

.TP
\fBdownload\fR
Ensure subprojects are fetched, even if not in use. Already downloaded
subprojects are not modified. This can be used to pre-fetch all
subprojects and avoid downloads during configure.

.TP
\fBforeach\fR
Execute a command in each subproject directory.

.TP
\fBpurge\fR
Remove all wrap-based subproject artifacts

.TP
\fBpackagefiles\fR
Manage the packagefiles overlay

.SH The rewrite command

.B meson rewrite
modifies the project definition.

.B meson rewrite [
.I options
.B ] [
.I command
.B ]

.SS "options:"

.TP
\fB\-h, \-\-help\fR
show this help message and exit

.TP
\fB\-s SRCDIR, \-\-sourcedir SRCDIR\fR
Path to source directory.

.TP
\fB\-V, \-\-verbose\fR
Enable verbose output

.TP
\fB\-S, \-\-skip\-errors\fR
Skip errors instead of aborting

.SS "commands:"

.TP
\fBtarget (tgt)\fR
Modify a target

.TP
\fBkwargs\fR
Modify keyword arguments

.TP
\fBdefault-options (def)\fR
Modify the project default options

.TP
\fBcommand (cmd)\fR
Execute a JSON array of commands

.SH The compile command

.B meson compile
builds the project.

.B meson compile [
.I options
.B ] [
.I TARGET...
.B ]

.SS "positional arguments:"
.TP
\fBTARGET\fR
Targets to build. Target has the following format:
[PATH_TO_TARGET/]TARGET_NAME.TARGET_SUFFIX[:TARGET_TYPE].

.SS "options:"

.TP
\fB\-h, \-\-help\fR
show this help message and exit

.TP
\fB\-\-clean\fR
Clean the build directory.

.TP
\fB\-C WD\fR
directory to cd into before running

.TP
\fB\-j JOBS, \-\-jobs JOBS\fR
The number of worker jobs to run (if supported). If the value is less
than 1 the build program will guess.

.TP
\fB\-l LOAD_AVERAGE, \-\-load-average LOAD_AVERAGE\fR
The system load average to try to maintain (if supported).

.TP
\fB\-v, \-\-verbose\fR
Show more verbose output.

.TP
\fB\-\-ninja\-args NINJA_ARGS\fR
Arguments to pass to `ninja` (applied only on `ninja` backend).

.TP
\fB\-\-vs\-args VS_ARGS\fR
Arguments to pass to `msbuild` (applied only on `vs` backend).

.TP
\fB\-\-xcode\-args XCODE_ARGS\fR
Arguments to pass to `xcodebuild` (applied only on `xcode` backend).

.SH The devenv command

.B meson devenv
runs commands in the developer environment.

.B meson devenv [
.I options
.B ] [
.I command
.B ]

.SS "positional arguments:"

.TP
\fBcommand\fR
Command to run in developer environment (default: interactive shell)

.SS "options:"

.TP
\fB\-h, \-\-help\fR
show this help message and exit

.TP
\fB\-C BUILDDIR\fR
Path to build directory

.TP
\fB\-\-workdir WORKDIR, \-w WORKDIR\fR
Directory to cd into before running (default: builddir, Since 1.0.0)

.TP
\fB\-\-dump [DUMP]\fR
Only print required environment (Since 0.62.0) Takes an optional file
path (Since 1.1.0)

.TP
\fB\-\-dump-format {sh,export,vscode}\fR
Format used with --dump (Since 1.1.0)

.SH The env2mfile command

.B meson env2mfile
converts the current environment to a cross or native file.

.B meson env2mfile [
.I options
.B ]

.SS "options:"

.TP
\fB\-h, \-\-help\fR
show this help message and exit

.TP
\fB\-\-debarch DEBARCH\fR
The dpkg architecture to generate.

.TP
\fB\-\-gccsuffix GCCSUFFIX\fR
A particular gcc version suffix if necessary.

.TP
\fB\-o OUTFILE\fR
The output file.

.TP
\fB\-\-cross\fR
Generate a cross compilation file.

.TP
\fB\-\-native\fR
Generate a native compilation file.

.TP
\fB\-\-system SYSTEM\fR
Define system for cross compilation.

.TP
\fB\-\-subsystem SUBSYSTEM\fR
Define subsystem for cross compilation.

.TP
\fB\-\-kernel KERNEL\fR
Define kernel for cross compilation.

.TP
\fB\-\-cpu CPU\fR
Define cpu for cross compilation.

.TP
\fB\-\-cpu-family CPU_FAMILY\fR
Define cpu family for cross compilation.

.TP
\fB\-\-endian {big,little}\fR
Define endianness for cross compilation.

.SH The format command

.B meson format
formats a meson source file.

.B meson format [
.I options
.B ] [
.I sources...
.B ]

.SS "positional arguments:"

.TP
\fBsources...\fR
meson source files

.SS "options:"

.TP
\fB-h, --help\fR
show this help message and exit

.TP
\fB-q, --check-only\fR
exit with 1 if files would be modified by meson format

.TP
\fB-i, --inplace\fR
format files in-place

.TP
\fB-r, --recursive\fR
recurse subdirs (requires --check-only or --inplace option)

.TP
\fB-c meson.format, --configuration meson.format\fR
read configuration from meson.format

.TP
\fB-e, --editor-config\fR
try to read configuration from .editorconfig

.TP
\fB-o OUTPUT, --output OUTPUT\fR
output file (implies having exactly one input)

.SH EXIT STATUS

.TP
.B 0
Successful.
.TP
.B 1
Usage error, or an error parsing or executing meson.build.
.TP
.B 2
Internal error.
.TP
.B 125
.B meson test
could not rebuild the required targets.
.TP

.SH SEE ALSO

http://mesonbuild.com/

https://wrapdb.mesonbuild.com/<|MERGE_RESOLUTION|>--- conflicted
+++ resolved
@@ -1,8 +1,4 @@
-<<<<<<< HEAD
-.TH MESON "1" "September 2024" "meson 1.5.2" "User Commands"
-=======
 .TH MESON "1" "January 2025" "meson 1.7.0" "User Commands"
->>>>>>> 897b6fcd
 .SH NAME
 meson - a high productivity build system
 .SH DESCRIPTION
