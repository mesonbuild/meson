--- conflicted
+++ resolved
@@ -4114,59 +4114,21 @@
         self._check_coverage_files()
 
     def test_cross_file_constants(self):
-<<<<<<< HEAD
-        with temp_filename() as crossfile1, temp_filename() as crossfile2:
-            with open(crossfile1, 'w', encoding='utf-8') as f:
-                f.write(textwrap.dedent(
-                    '''
-                    [constants]
-                    compiler = 'gcc'
-                    '''))
-            with open(crossfile2, 'w', encoding='utf-8') as f:
-                f.write(textwrap.dedent(
-                    '''
-                    [constants]
-                    toolchain = '/toolchain/'
-                    common_flags = ['--sysroot=' + toolchain / 'sysroot']
-
-                    [properties]
-                    c_args = common_flags + ['-DSOMETHING']
-                    cpp_args = c_args + ['-DSOMETHING_ELSE']
-                    rel_to_src = '@GLOBAL_SOURCE_ROOT@' / 'tool'
-                    rel_to_build = '@GLOBAL_BUILD_ROOT@' / 'tool'
-                    rel_to_file = '@DIRNAME@' / 'tool'
-                    no_escaping = '@@DIRNAME@@' / 'tool'
-
-                    [binaries]
-                    c = toolchain / compiler
-                    '''))
-
-            values = mesonbuild.coredata.parse_machine_files([crossfile1, crossfile2],
-                                                             self.builddir, os.path.join(self.builddir, 'build'))
-            self.assertEqual(values['binaries']['c'], '/toolchain/gcc')
-            self.assertEqual(values['properties']['c_args'],
-                             ['--sysroot=/toolchain/sysroot', '-DSOMETHING'])
-            self.assertEqual(values['properties']['cpp_args'],
-                             ['--sysroot=/toolchain/sysroot', '-DSOMETHING', '-DSOMETHING_ELSE'])
-            self.assertEqual(values['properties']['rel_to_src'], os.path.join(self.builddir, 'tool'))
-            self.assertEqual(values['properties']['rel_to_build'], os.path.join(self.builddir, 'build', 'tool'))
-            self.assertEqual(values['properties']['rel_to_file'], os.path.join(os.path.dirname(crossfile2), 'tool'))
-            self.assertEqual(values['properties']['no_escaping'], os.path.join(f'@{os.path.dirname(crossfile2)}@', 'tool'))
-=======
         crossfile1 = UNIT_MACHINEFILE_DIR / 'constant1.txt'
         crossfile2 = UNIT_MACHINEFILE_DIR / 'constant2.txt'
         values = mesonbuild.machinefile.parse_machine_files([crossfile1,
                                                              crossfile2],
-                                                             self.builddir)
+                                                             self.builddir,
+                                                             os.path.join(self.builddir, 'build'))
         self.assertEqual(values['binaries']['c'], '/toolchain/gcc')
         self.assertEqual(values['properties']['c_args'],
                          ['--sysroot=/toolchain/sysroot', '-DSOMETHING'])
         self.assertEqual(values['properties']['cpp_args'],
                          ['--sysroot=/toolchain/sysroot', '-DSOMETHING', '-DSOMETHING_ELSE'])
         self.assertEqual(values['properties']['rel_to_src'], os.path.join(self.builddir, 'tool'))
+        self.assertEqual(values['properties']['rel_to_build'], os.path.join(self.builddir, 'build', 'tool'))
         self.assertEqual(values['properties']['rel_to_file'], os.path.join(os.path.dirname(crossfile2), 'tool'))
         self.assertEqual(values['properties']['no_escaping'], os.path.join(f'@{os.path.dirname(crossfile2)}@', 'tool'))
->>>>>>> dfd22db4
 
     @skipIf(is_windows(), 'Directory cleanup fails for some reason')
     def test_wrap_git(self):
