--- conflicted
+++ resolved
@@ -376,22 +376,14 @@
         for code in ('', '\n'):
             formatted = formatter.format(code, Path())
             self.assertEqual('\n', formatted)
-<<<<<<< HEAD
-    
-=======
-
->>>>>>> 897b6fcd
+
     def test_format_indent_comment_in_brackets(self) -> None:
         """Ensure comments in arrays and dicts are correctly indented"""
         formatter = Formatter(None, use_editor_config=False, fetch_subdirs=False)
         code = 'a = [\n    # comment\n]\n'
         formatted = formatter.format(code, Path())
         self.assertEqual(code, formatted)
-<<<<<<< HEAD
-        
-=======
-
->>>>>>> 897b6fcd
+
         code = 'a = [\n    # comment\n    1,\n]\n'
         formatted = formatter.format(code, Path())
         self.assertEqual(code, formatted)
@@ -399,11 +391,61 @@
         code = 'a = {\n    # comment\n}\n'
         formatted = formatter.format(code, Path())
         self.assertEqual(code, formatted)
-<<<<<<< HEAD
-        
-=======
-
->>>>>>> 897b6fcd
+
+    def test_format_invalid_config_key(self) -> None:
+        fd, fname = tempfile.mkstemp(suffix='.ini', text=True)
+        self.addCleanup(os.unlink, fname)
+
+        with os.fdopen(fd, 'w', encoding='utf-8') as handle:
+            handle.write('not_an_option = 42\n')
+
+        with self.assertRaises(MesonException):
+            Formatter(Path(fname), use_editor_config=False, fetch_subdirs=False)
+
+    def test_format_invalid_config_value(self) -> None:
+        fd, fname = tempfile.mkstemp(suffix='.ini', text=True)
+        self.addCleanup(os.unlink, fname)
+
+        with os.fdopen(fd, 'w', encoding='utf-8') as handle:
+            handle.write('max_line_length = string\n')
+
+        with self.assertRaises(MesonException):
+            Formatter(Path(fname), use_editor_config=False, fetch_subdirs=False)
+
+    def test_format_invalid_editorconfig_value(self) -> None:
+        dirpath = tempfile.mkdtemp()
+        self.addCleanup(windows_proof_rmtree, dirpath)
+
+        editorconfig = Path(dirpath, '.editorconfig')
+        with open(editorconfig, 'w', encoding='utf-8') as handle:
+            handle.write('[*]\n')
+            handle.write('indent_size = string\n')
+
+        formatter = Formatter(None, use_editor_config=True, fetch_subdirs=False)
+        with self.assertRaises(MesonException):
+            formatter.load_editor_config(editorconfig)
+
+    def test_format_empty_file(self) -> None:
+        formatter = Formatter(None, use_editor_config=False, fetch_subdirs=False)
+        for code in ('', '\n'):
+            formatted = formatter.format(code, Path())
+            self.assertEqual('\n', formatted)
+
+    def test_format_indent_comment_in_brackets(self) -> None:
+        """Ensure comments in arrays and dicts are correctly indented"""
+        formatter = Formatter(None, use_editor_config=False, fetch_subdirs=False)
+        code = 'a = [\n    # comment\n]\n'
+        formatted = formatter.format(code, Path())
+        self.assertEqual(code, formatted)
+
+        code = 'a = [\n    # comment\n    1,\n]\n'
+        formatted = formatter.format(code, Path())
+        self.assertEqual(code, formatted)
+
+        code = 'a = {\n    # comment\n}\n'
+        formatted = formatter.format(code, Path())
+        self.assertEqual(code, formatted)
+
     def test_error_configuring_subdir(self):
         testdir = os.path.join(self.common_test_dir, '152 index customtarget')
         out = self.init(os.path.join(testdir, 'subdir'), allow_fail=True)
