--- conflicted
+++ resolved
@@ -5,15 +5,8 @@
   error('MESON_SKIP_TEST: nasm only supported for x86 and x86_64')
 endif
 
-<<<<<<< HEAD
-if host_machine.system() == 'windows'
-  error('MESON_SKIP_TEST: this test asm is not made for Windows')
-elif host_machine.system() == 'sunos'
-  error('MESON_SKIP_TEST: this test asm is not made for Solaris or illumos')
-=======
 if host_machine.system() != 'linux'
   error('MESON_SKIP_TEST: this test asm is made for Linux')
->>>>>>> 7d28ff29
 endif
 
 if meson.backend().startswith('vs')
