--- conflicted
+++ resolved
@@ -1,8 +1,4 @@
-<<<<<<< HEAD
-project('protocol buffer test', 'cpp', default_options: ['cpp_std=c++14'])
-=======
 project('protocol buffer test', 'cpp', default_options: ['cpp_std=c++17'])
->>>>>>> 7d28ff29
 
 protoc = find_program('protoc', required : false)
 dep = dependency('protobuf', required : false)
