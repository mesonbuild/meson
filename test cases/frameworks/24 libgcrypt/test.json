{
<<<<<<< HEAD
  "expect_skip_on_jobname": ["arch", "azure", "cygwin", "msys2"]
=======
  "expect_skip_on_jobname": ["arch", "azure", "cygwin", "msys2", "ubuntu-rolling"]
>>>>>>> 897b6fcd
}<|MERGE_RESOLUTION|>--- conflicted
+++ resolved
@@ -1,7 +1,3 @@
 {
-<<<<<<< HEAD
-  "expect_skip_on_jobname": ["arch", "azure", "cygwin", "msys2"]
-=======
   "expect_skip_on_jobname": ["arch", "azure", "cygwin", "msys2", "ubuntu-rolling"]
->>>>>>> 897b6fcd
 }