# Copyright 2012-2017 The Meson development team

# Licensed under the Apache License, Version 2.0 (the "License");
# you may not use this file except in compliance with the License.
# You may obtain a copy of the License at

#     http://www.apache.org/licenses/LICENSE-2.0

# Unless required by applicable law or agreed to in writing, software
# distributed under the License is distributed on an "AS IS" BASIS,
# WITHOUT WARRANTIES OR CONDITIONS OF ANY KIND, either express or implied.
# See the License for the specific language governing permissions and
# limitations under the License.

import abc, contextlib, enum, os.path, re, tempfile, shlex
import subprocess
from typing import List, Optional, Tuple

from ..linkers import StaticLinker
from .. import coredata
from .. import mlog
from .. import mesonlib
from ..mesonlib import (
    EnvironmentException, MesonException, OrderedSet,
    version_compare, Popen_safe
)
from ..envconfig import (
    Properties,
)

"""This file contains the data files of all compilers Meson knows
about. To support a new compiler, add its information below.
Also add corresponding autodetection code in environment.py."""

header_suffixes = ('h', 'hh', 'hpp', 'hxx', 'H', 'ipp', 'moc', 'vapi', 'di')
obj_suffixes = ('o', 'obj', 'res')
lib_suffixes = ('a', 'lib', 'dll', 'dylib', 'so')
# Mapping of language to suffixes of files that should always be in that language
# This means we can't include .h headers here since they could be C, C++, ObjC, etc.
lang_suffixes = {
    'c': ('c',),
    'cpp': ('cpp', 'cc', 'cxx', 'c++', 'hh', 'hpp', 'ipp', 'hxx'),
    'cuda': ('cu',),
    # f90, f95, f03, f08 are for free-form fortran ('f90' recommended)
    # f, for, ftn, fpp are for fixed-form fortran ('f' or 'for' recommended)
    'fortran': ('f90', 'f95', 'f03', 'f08', 'f', 'for', 'ftn', 'fpp'),
    'd': ('d', 'di'),
    'objc': ('m',),
    'objcpp': ('mm',),
    'rust': ('rs',),
    'vala': ('vala', 'vapi', 'gs'),
    'cs': ('cs',),
    'swift': ('swift',),
    'java': ('java',),
}
all_languages = lang_suffixes.keys()
cpp_suffixes = lang_suffixes['cpp'] + ('h',)
c_suffixes = lang_suffixes['c'] + ('h',)
# List of languages that by default consume and output libraries following the
# C ABI; these can generally be used interchangebly
clib_langs = ('objcpp', 'cpp', 'objc', 'c', 'fortran',)
# List of languages that can be linked with C code directly by the linker
# used in build.py:process_compilers() and build.py:get_dynamic_linker()
clink_langs = ('d', 'cuda') + clib_langs
clink_suffixes = ()
for _l in clink_langs + ('vala',):
    clink_suffixes += lang_suffixes[_l]
clink_suffixes += ('h', 'll', 's')

# Languages that should use LDFLAGS arguments when linking.
languages_using_ldflags = ('objcpp', 'cpp', 'objc', 'c', 'fortran', 'd', 'cuda')
soregex = re.compile(r'.*\.so(\.[0-9]+)?(\.[0-9]+)?(\.[0-9]+)?$')

# Environment variables that each lang uses.
cflags_mapping = {'c': 'CFLAGS',
                  'cpp': 'CXXFLAGS',
                  'cuda': 'CUFLAGS',
                  'objc': 'OBJCFLAGS',
                  'objcpp': 'OBJCXXFLAGS',
                  'fortran': 'FFLAGS',
                  'd': 'DFLAGS',
                  'vala': 'VALAFLAGS',
                  'rust': 'RUSTFLAGS'}

# execinfo is a compiler lib on BSD
unixy_compiler_internal_libs = ('m', 'c', 'pthread', 'dl', 'rt', 'execinfo')

# All these are only for C-linkable languages; see `clink_langs` above.

def sort_clink(lang):
    '''
    Sorting function to sort the list of languages according to
    reversed(compilers.clink_langs) and append the unknown langs in the end.
    The purpose is to prefer C over C++ for files that can be compiled by
    both such as assembly, C, etc. Also applies to ObjC, ObjC++, etc.
    '''
    if lang not in clink_langs:
        return 1
    return -clink_langs.index(lang)

def is_header(fname):
    if hasattr(fname, 'fname'):
        fname = fname.fname
    suffix = fname.split('.')[-1]
    return suffix in header_suffixes

def is_source(fname):
    if hasattr(fname, 'fname'):
        fname = fname.fname
    suffix = fname.split('.')[-1].lower()
    return suffix in clink_suffixes

def is_assembly(fname):
    if hasattr(fname, 'fname'):
        fname = fname.fname
    return fname.split('.')[-1].lower() == 's'

def is_llvm_ir(fname):
    if hasattr(fname, 'fname'):
        fname = fname.fname
    return fname.split('.')[-1] == 'll'

def is_object(fname):
    if hasattr(fname, 'fname'):
        fname = fname.fname
    suffix = fname.split('.')[-1]
    return suffix in obj_suffixes

def is_library(fname):
    if hasattr(fname, 'fname'):
        fname = fname.fname

    if soregex.match(fname):
        return True

    suffix = fname.split('.')[-1]
    return suffix in lib_suffixes

gnulike_buildtype_args = {'plain': [],
                          'debug': [],
                          'debugoptimized': [],
                          'release': [],
                          'minsize': [],
                          'custom': [],
                          }

armclang_buildtype_args = {'plain': [],
                           'debug': ['-O0', '-g'],
                           'debugoptimized': ['-O1', '-g'],
                           'release': ['-Os'],
                           'minsize': ['-Oz'],
                           'custom': [],
                           }

cuda_buildtype_args = {'plain': [],
                       'debug': [],
                       'debugoptimized': [],
                       'release': [],
                       'minsize': [],
                       }

arm_buildtype_args = {'plain': [],
                      'debug': ['-O0', '--debug'],
                      'debugoptimized': ['-O1', '--debug'],
                      'release': ['-O3', '-Otime'],
                      'minsize': ['-O3', '-Ospace'],
                      'custom': [],
                      }

ccrx_buildtype_args = {'plain': [],
                       'debug': [],
                       'debugoptimized': [],
                       'release': [],
                       'minsize': [],
                       'custom': [],
                       }

msvc_buildtype_args = {'plain': [],
                       'debug': ["/ZI", "/Ob0", "/Od", "/RTC1"],
                       'debugoptimized': ["/Zi", "/Ob1"],
                       'release': ["/Ob2", "/Gw"],
                       'minsize': ["/Zi", "/Gw"],
                       'custom': [],
                       }

pgi_buildtype_args = {'plain': [],
                      'debug': [],
                      'debugoptimized': [],
                      'release': [],
                      'minsize': [],
                      'custom': [],
                      }
apple_buildtype_linker_args = {'plain': [],
                               'debug': [],
                               'debugoptimized': [],
                               'release': [],
                               'minsize': [],
                               'custom': [],
                               }

gnulike_buildtype_linker_args = {'plain': [],
                                 'debug': [],
                                 'debugoptimized': [],
                                 'release': ['-Wl,-O1'],
                                 'minsize': [],
                                 'custom': [],
                                 }

arm_buildtype_linker_args = {'plain': [],
                             'debug': [],
                             'debugoptimized': [],
                             'release': [],
                             'minsize': [],
                             'custom': [],
                             }

ccrx_buildtype_linker_args = {'plain': [],
                              'debug': [],
                              'debugoptimized': [],
                              'release': [],
                              'minsize': [],
                              'custom': [],
                              }
pgi_buildtype_linker_args = {'plain': [],
                             'debug': [],
                             'debugoptimized': [],
                             'release': [],
                             'minsize': [],
                             'custom': [],
                             }

msvc_buildtype_linker_args = {'plain': [],
                              'debug': [],
                              'debugoptimized': [],
                              # The otherwise implicit REF and ICF linker
                              # optimisations are disabled by /DEBUG.
                              # REF implies ICF.
                              'release': ['/OPT:REF'],
                              'minsize': ['/INCREMENTAL:NO', '/OPT:REF'],
                              'custom': [],
                              }

java_buildtype_args = {'plain': [],
                       'debug': ['-g'],
                       'debugoptimized': ['-g'],
                       'release': [],
                       'minsize': [],
                       'custom': [],
                       }

rust_buildtype_args = {'plain': [],
                       'debug': [],
                       'debugoptimized': [],
                       'release': [],
                       'minsize': [],
                       'custom': [],
                       }

d_gdc_buildtype_args = {'plain': [],
                        'debug': [],
                        'debugoptimized': ['-finline-functions'],
                        'release': ['-frelease', '-finline-functions'],
                        'minsize': [],
                        'custom': [],
                        }

d_ldc_buildtype_args = {'plain': [],
                        'debug': [],
                        'debugoptimized': ['-enable-inlining', '-Hkeep-all-bodies'],
                        'release': ['-release', '-enable-inlining', '-Hkeep-all-bodies'],
                        'minsize': [],
                        'custom': [],
                        }

d_dmd_buildtype_args = {'plain': [],
                        'debug': [],
                        'debugoptimized': ['-inline'],
                        'release': ['-release', '-inline'],
                        'minsize': [],
                        'custom': [],
                        }

mono_buildtype_args = {'plain': [],
                       'debug': [],
                       'debugoptimized': ['-optimize+'],
                       'release': ['-optimize+'],
                       'minsize': [],
                       'custom': [],
                       }

swift_buildtype_args = {'plain': [],
                        'debug': [],
                        'debugoptimized': [],
                        'release': [],
                        'minsize': [],
                        'custom': [],
                        }

gnu_winlibs = ['-lkernel32', '-luser32', '-lgdi32', '-lwinspool', '-lshell32',
               '-lole32', '-loleaut32', '-luuid', '-lcomdlg32', '-ladvapi32']

msvc_winlibs = ['kernel32.lib', 'user32.lib', 'gdi32.lib',
                'winspool.lib', 'shell32.lib', 'ole32.lib', 'oleaut32.lib',
                'uuid.lib', 'comdlg32.lib', 'advapi32.lib']

gnu_color_args = {'auto': ['-fdiagnostics-color=auto'],
                  'always': ['-fdiagnostics-color=always'],
                  'never': ['-fdiagnostics-color=never'],
                  }

clang_color_args = {'auto': ['-Xclang', '-fcolor-diagnostics'],
                    'always': ['-Xclang', '-fcolor-diagnostics'],
                    'never': ['-Xclang', '-fno-color-diagnostics'],
                    }

arm_optimization_args = {'0': ['-O0'],
                         'g': ['-g'],
                         '1': ['-O1'],
                         '2': ['-O2'],
                         '3': ['-O3'],
                         's': [],
                         }

armclang_optimization_args = {'0': ['-O0'],
                              'g': ['-g'],
                              '1': ['-O1'],
                              '2': ['-O2'],
                              '3': ['-O3'],
                              's': ['-Os']
                              }

clike_optimization_args = {'0': [],
                           'g': [],
                           '1': ['-O1'],
                           '2': ['-O2'],
                           '3': ['-O3'],
                           's': ['-Os'],
                           }

gnu_optimization_args = {'0': [],
                         'g': ['-Og'],
                         '1': ['-O1'],
                         '2': ['-O2'],
                         '3': ['-O3'],
                         's': ['-Os'],
                         }

ccrx_optimization_args = {'0': ['-optimize=0'],
                          'g': ['-optimize=0'],
                          '1': ['-optimize=1'],
                          '2': ['-optimize=2'],
                          '3': ['-optimize=max'],
                          's': ['-optimize=2', '-size']
                          }

msvc_optimization_args = {'0': [],
                          'g': ['/O0'],
                          '1': ['/O1'],
                          '2': ['/O2'],
                          '3': ['/O2'],
                          's': ['/O1'], # Implies /Os.
                          }

cuda_optimization_args = {'0': [],
                          'g': ['-O0'],
                          '1': ['-O1'],
                          '2': ['-O2'],
                          '3': ['-O3', '-Otime'],
                          's': ['-O3', '-Ospace']
                          }

cuda_debug_args = {False: [],
                   True: ['-g']}

clike_debug_args = {False: [],
                    True: ['-g']}

msvc_debug_args = {False: [],
                   True: []} # Fixme!

ccrx_debug_args = {False: [],
                   True: ['-debug']}

base_options = {'b_pch': coredata.UserBooleanOption('b_pch', 'Use precompiled headers', True),
                'b_lto': coredata.UserBooleanOption('b_lto', 'Use link time optimization', False),
                'b_sanitize': coredata.UserComboOption('b_sanitize',
                                                       'Code sanitizer to use',
                                                       ['none', 'address', 'thread', 'undefined', 'memory', 'address,undefined'],
                                                       'none'),
                'b_lundef': coredata.UserBooleanOption('b_lundef', 'Use -Wl,--no-undefined when linking', True),
                'b_asneeded': coredata.UserBooleanOption('b_asneeded', 'Use -Wl,--as-needed when linking', True),
                'b_pgo': coredata.UserComboOption('b_pgo', 'Use profile guided optimization',
                                                  ['off', 'generate', 'use'],
                                                  'off'),
                'b_coverage': coredata.UserBooleanOption('b_coverage',
                                                         'Enable coverage tracking.',
                                                         False),
                'b_colorout': coredata.UserComboOption('b_colorout', 'Use colored output',
                                                       ['auto', 'always', 'never'],
                                                       'always'),
                'b_ndebug': coredata.UserComboOption('b_ndebug', 'Disable asserts',
                                                     ['true', 'false', 'if-release'], 'false'),
                'b_staticpic': coredata.UserBooleanOption('b_staticpic',
                                                          'Build static libraries as position independent',
                                                          True),
                'b_pie': coredata.UserBooleanOption('b_pie',
                                                    'Build executables as position independent',
                                                    False),
                'b_bitcode': coredata.UserBooleanOption('b_bitcode',
                                                        'Generate and embed bitcode (only macOS and iOS)',
                                                        False),
                'b_vscrt': coredata.UserComboOption('b_vscrt', 'VS run-time library type to use.',
                                                    ['none', 'md', 'mdd', 'mt', 'mtd', 'from_buildtype'],
                                                    'from_buildtype'),
                }

gnulike_instruction_set_args = {'mmx': ['-mmmx'],
                                'sse': ['-msse'],
                                'sse2': ['-msse2'],
                                'sse3': ['-msse3'],
                                'ssse3': ['-mssse3'],
                                'sse41': ['-msse4.1'],
                                'sse42': ['-msse4.2'],
                                'avx': ['-mavx'],
                                'avx2': ['-mavx2'],
                                'neon': ['-mfpu=neon'],
                                }

vs32_instruction_set_args = {'mmx': ['/arch:SSE'], # There does not seem to be a flag just for MMX
                             'sse': ['/arch:SSE'],
                             'sse2': ['/arch:SSE2'],
                             'sse3': ['/arch:AVX'], # VS leaped from SSE2 directly to AVX.
                             'sse41': ['/arch:AVX'],
                             'sse42': ['/arch:AVX'],
                             'avx': ['/arch:AVX'],
                             'avx2': ['/arch:AVX2'],
                             'neon': None,
                             }

# The 64 bit compiler defaults to /arch:avx.
vs64_instruction_set_args = {'mmx': ['/arch:AVX'],
                             'sse': ['/arch:AVX'],
                             'sse2': ['/arch:AVX'],
                             'sse3': ['/arch:AVX'],
                             'ssse3': ['/arch:AVX'],
                             'sse41': ['/arch:AVX'],
                             'sse42': ['/arch:AVX'],
                             'avx': ['/arch:AVX'],
                             'avx2': ['/arch:AVX2'],
                             'neon': None,
                             }

gnu_symbol_visibility_args = {'': [],
                              'default': ['-fvisibility=default'],
                              'internal': ['-fvisibility=internal'],
                              'hidden': ['-fvisibility=hidden'],
                              'protected': ['-fvisibility=protected'],
                              'inlineshidden': ['-fvisibility=hidden', '-fvisibility-inlines-hidden'],
                              }

def sanitizer_compile_args(value):
    if value == 'none':
        return []
    args = ['-fsanitize=' + value]
    if 'address' in value: # For -fsanitize=address,undefined
        args.append('-fno-omit-frame-pointer')
    return args

def sanitizer_link_args(value):
    if value == 'none':
        return []
    args = ['-fsanitize=' + value]
    return args

def option_enabled(boptions, options, option):
    try:
        if option not in boptions:
            return False
        return options[option].value
    except KeyError:
        return False

def get_base_compile_args(options, compiler):
    args = []
    # FIXME, gcc/clang specific.
    try:
        if options['b_lto'].value:
            args.append('-flto')
    except KeyError:
        pass
    try:
        args += compiler.get_colorout_args(options['b_colorout'].value)
    except KeyError:
        pass
    try:
        args += sanitizer_compile_args(options['b_sanitize'].value)
    except KeyError:
        pass
    try:
        pgo_val = options['b_pgo'].value
        if pgo_val == 'generate':
            args.extend(compiler.get_profile_generate_args())
        elif pgo_val == 'use':
            args.extend(compiler.get_profile_use_args())
    except KeyError:
        pass
    try:
        if options['b_coverage'].value:
            args += compiler.get_coverage_args()
    except KeyError:
        pass
    try:
        if (options['b_ndebug'].value == 'true' or
                (options['b_ndebug'].value == 'if-release' and
                 options['buildtype'].value in {'release', 'plain'})):
            args += ['-DNDEBUG']
    except KeyError:
        pass
    # This does not need a try...except
    if option_enabled(compiler.base_options, options, 'b_bitcode'):
        args.append('-fembed-bitcode')
    try:
        crt_val = options['b_vscrt'].value
        buildtype = options['buildtype'].value
        try:
            args += compiler.get_crt_compile_args(crt_val, buildtype)
        except AttributeError:
            pass
    except KeyError:
        pass
    return args

def get_base_link_args(options, linker, is_shared_module):
    args = []
    # FIXME, gcc/clang specific.
    try:
        if options['b_lto'].value:
            args.append('-flto')
    except KeyError:
        pass
    try:
        args += sanitizer_link_args(options['b_sanitize'].value)
    except KeyError:
        pass
    try:
        pgo_val = options['b_pgo'].value
        if pgo_val == 'generate':
            args.extend(linker.get_profile_generate_args())
        elif pgo_val == 'use':
            args.extend(linker.get_profile_use_args())
    except KeyError:
        pass
    try:
        if options['b_coverage'].value:
            args += linker.get_coverage_link_args()
    except KeyError:
        pass
    # These do not need a try...except
    if not is_shared_module and option_enabled(linker.base_options, options, 'b_lundef'):
        args.append('-Wl,--no-undefined')
    as_needed = option_enabled(linker.base_options, options, 'b_asneeded')
    bitcode = option_enabled(linker.base_options, options, 'b_bitcode')
    # Shared modules cannot be built with bitcode_bundle because
    # -bitcode_bundle is incompatible with -undefined and -bundle
    if bitcode and not is_shared_module:
        args.append('-Wl,-bitcode_bundle')
    elif as_needed:
        # -Wl,-dead_strip_dylibs is incompatible with bitcode
        args.append(linker.get_asneeded_args())
    try:
        crt_val = options['b_vscrt'].value
        buildtype = options['buildtype'].value
        try:
            args += linker.get_crt_link_args(crt_val, buildtype)
        except AttributeError:
            pass
    except KeyError:
        pass
    return args

def prepare_rpaths(raw_rpaths, build_dir, from_dir):
    internal_format_rpaths = [evaluate_rpath(p, build_dir, from_dir) for p in raw_rpaths]
    ordered_rpaths = order_rpaths(internal_format_rpaths)
    return ordered_rpaths

def order_rpaths(rpath_list):
    # We want rpaths that point inside our build dir to always override
    # those pointing to other places in the file system. This is so built
    # binaries prefer our libraries to the ones that may lie somewhere
    # in the file system, such as /lib/x86_64-linux-gnu.
    #
    # The correct thing to do here would be C++'s std::stable_partition.
    # Python standard library does not have it, so replicate it with
    # sort, which is guaranteed to be stable.
    return sorted(rpath_list, key=os.path.isabs)

def evaluate_rpath(p, build_dir, from_dir):
    if p == from_dir:
        return '' # relpath errors out in this case
    elif os.path.isabs(p):
        return p # These can be outside of build dir.
    else:
        return os.path.relpath(os.path.join(build_dir, p), os.path.join(build_dir, from_dir))


class CrossNoRunException(MesonException):
    pass

class RunResult:
    def __init__(self, compiled, returncode=999, stdout='UNDEFINED', stderr='UNDEFINED'):
        self.compiled = compiled
        self.returncode = returncode
        self.stdout = stdout
        self.stderr = stderr

class CompilerArgs(list):
    '''
    Class derived from list() that manages a list of compiler arguments. Should
    be used while constructing compiler arguments from various sources. Can be
    operated with ordinary lists, so this does not need to be used everywhere.

    All arguments must be inserted and stored in GCC-style (-lfoo, -Idir, etc)
    and can converted to the native type of each compiler by using the
    .to_native() method to which you must pass an instance of the compiler or
    the compiler class.

    New arguments added to this class (either with .append(), .extend(), or +=)
    are added in a way that ensures that they override previous arguments.
    For example:

    >>> a = ['-Lfoo', '-lbar']
    >>> a += ['-Lpho', '-lbaz']
    >>> print(a)
    ['-Lpho', '-Lfoo', '-lbar', '-lbaz']

    Arguments will also be de-duped if they can be de-duped safely.

    Note that because of all this, this class is not commutative and does not
    preserve the order of arguments if it is safe to not. For example:
    >>> ['-Ifoo', '-Ibar'] + ['-Ifez', '-Ibaz', '-Werror']
    ['-Ifez', '-Ibaz', '-Ifoo', '-Ibar', '-Werror']
    >>> ['-Ifez', '-Ibaz', '-Werror'] + ['-Ifoo', '-Ibar']
    ['-Ifoo', '-Ibar', '-Ifez', '-Ibaz', '-Werror']

    '''
    # NOTE: currently this class is only for C-like compilers, but it can be
    # extended to other languages easily. Just move the following to the
    # compiler class and initialize when self.compiler is set.

    # Arg prefixes that override by prepending instead of appending
    prepend_prefixes = ('-I', '-L')
    # Arg prefixes and args that must be de-duped by returning 2
    dedup2_prefixes = ('-I', '-L', '-D', '-U')
    dedup2_suffixes = ()
    dedup2_args = ()
    # Arg prefixes and args that must be de-duped by returning 1
    #
    # NOTE: not thorough. A list of potential corner cases can be found in
    # https://github.com/mesonbuild/meson/pull/4593#pullrequestreview-182016038
    dedup1_prefixes = ('-l', '-Wl,-l', '-Wl,--export-dynamic')
    dedup1_suffixes = ('.lib', '.dll', '.so', '.dylib', '.a')
    # Match a .so of the form path/to/libfoo.so.0.1.0
    # Only UNIX shared libraries require this. Others have a fixed extension.
    dedup1_regex = re.compile(r'([\/\\]|\A)lib.*\.so(\.[0-9]+)?(\.[0-9]+)?(\.[0-9]+)?$')
    dedup1_args = ('-c', '-S', '-E', '-pipe', '-pthread')
    # In generate_link() we add external libs without de-dup, but we must
    # *always* de-dup these because they're special arguments to the linker
    always_dedup_args = tuple('-l' + lib for lib in unixy_compiler_internal_libs)
    compiler = None

    def _check_args(self, args):
        cargs = []
        if len(args) > 2:
            raise TypeError("CompilerArgs() only accepts at most 2 arguments: "
                            "The compiler, and optionally an initial list")
        elif not args:
            return cargs
        elif len(args) == 1:
            if isinstance(args[0], (Compiler, StaticLinker)):
                self.compiler = args[0]
            else:
                raise TypeError("you must pass a Compiler instance as one of "
                                "the arguments")
        elif len(args) == 2:
            if isinstance(args[0], (Compiler, StaticLinker)):
                self.compiler = args[0]
                cargs = args[1]
            elif isinstance(args[1], (Compiler, StaticLinker)):
                cargs = args[0]
                self.compiler = args[1]
            else:
                raise TypeError("you must pass a Compiler instance as one of "
                                "the two arguments")
        else:
            raise AssertionError('Not reached')
        return cargs

    def __init__(self, *args):
        super().__init__(self._check_args(args))

    @classmethod
    def _can_dedup(cls, arg):
        '''
        Returns whether the argument can be safely de-duped. This is dependent
        on three things:

        a) Whether an argument can be 'overridden' by a later argument.  For
           example, -DFOO defines FOO and -UFOO undefines FOO. In this case, we
           can safely remove the previous occurrence and add a new one. The same
           is true for include paths and library paths with -I and -L. For
           these we return `2`. See `dedup2_prefixes` and `dedup2_args`.
        b) Arguments that once specified cannot be undone, such as `-c` or
           `-pipe`. New instances of these can be completely skipped. For these
           we return `1`. See `dedup1_prefixes` and `dedup1_args`.
        c) Whether it matters where or how many times on the command-line
           a particular argument is present. This can matter for symbol
           resolution in static or shared libraries, so we cannot de-dup or
           reorder them. For these we return `0`. This is the default.

        In addition to these, we handle library arguments specially.
        With GNU ld, we surround library arguments with -Wl,--start/end-group
        to recursively search for symbols in the libraries. This is not needed
        with other linkers.
        '''
        # A standalone argument must never be deduplicated because it is
        # defined by what comes _after_ it. Thus dedupping this:
        # -D FOO -D BAR
        # would yield either
        # -D FOO BAR
        # or
        # FOO -D BAR
        # both of which are invalid.
        if arg in cls.dedup2_prefixes:
            return 0
        if arg in cls.dedup2_args or \
           arg.startswith(cls.dedup2_prefixes) or \
           arg.endswith(cls.dedup2_suffixes):
            return 2
        if arg in cls.dedup1_args or \
           arg.startswith(cls.dedup1_prefixes) or \
           arg.endswith(cls.dedup1_suffixes) or \
           re.search(cls.dedup1_regex, arg):
            return 1
        return 0

    @classmethod
    def _should_prepend(cls, arg):
        if arg.startswith(cls.prepend_prefixes):
            return True
        return False

    def to_native(self, copy=False):
        # Check if we need to add --start/end-group for circular dependencies
        # between static libraries, and for recursively searching for symbols
        # needed by static libraries that are provided by object files or
        # shared libraries.
        if copy:
            new = self.copy()
        else:
            new = self
        if get_compiler_uses_gnuld(self.compiler):
            global soregex
            group_start = -1
            group_end = -1
            for i, each in enumerate(new):
                if not each.startswith(('-Wl,-l', '-l')) and not each.endswith('.a') and \
                   not soregex.match(each):
                    continue
                group_end = i
                if group_start < 0:
                    # First occurrence of a library
                    group_start = i
            if group_start >= 0:
                # Last occurrence of a library
                new.insert(group_end + 1, '-Wl,--end-group')
                new.insert(group_start, '-Wl,--start-group')
        return self.compiler.unix_args_to_native(new)

    def append_direct(self, arg):
        '''
        Append the specified argument without any reordering or de-dup
        except for absolute paths where the order of include search directories
        is not relevant
        '''
        if os.path.isabs(arg):
            self.append(arg)
        else:
            super().append(arg)

    def extend_direct(self, iterable):
        '''
        Extend using the elements in the specified iterable without any
        reordering or de-dup except for absolute paths where the order of
        include search directories is not relevant
        '''
        for elem in iterable:
            self.append_direct(elem)

    def extend_preserving_lflags(self, iterable):
        normal_flags = []
        lflags = []
        for i in iterable:
            if i not in self.always_dedup_args and (i.startswith('-l') or i.startswith('-L')):
                lflags.append(i)
            else:
                normal_flags.append(i)
        self.extend(normal_flags)
        self.extend_direct(lflags)

    def __add__(self, args):
        new = CompilerArgs(self, self.compiler)
        new += args
        return new

    def __iadd__(self, args):
        '''
        Add two CompilerArgs while taking into account overriding of arguments
        and while preserving the order of arguments as much as possible
        '''
        pre = []
        post = []
        if not isinstance(args, list):
            raise TypeError('can only concatenate list (not "{}") to list'.format(args))
        for arg in args:
            # If the argument can be de-duped, do it either by removing the
            # previous occurrence of it and adding a new one, or not adding the
            # new occurrence.
            dedup = self._can_dedup(arg)
            if dedup == 1:
                # Argument already exists and adding a new instance is useless
                if arg in self or arg in pre or arg in post:
                    continue
            if dedup == 2:
                # Remove all previous occurrences of the arg and add it anew
                if arg in self:
                    self.remove(arg)
                if arg in pre:
                    pre.remove(arg)
                if arg in post:
                    post.remove(arg)
            if self._should_prepend(arg):
                pre.append(arg)
            else:
                post.append(arg)
        # Insert at the beginning
        self[:0] = pre
        # Append to the end
        super().__iadd__(post)
        return self

    def __radd__(self, args):
        new = CompilerArgs(args, self.compiler)
        new += self
        return new

    def __mul__(self, args):
        raise TypeError("can't multiply compiler arguments")

    def __imul__(self, args):
        raise TypeError("can't multiply compiler arguments")

    def __rmul__(self, args):
        raise TypeError("can't multiply compiler arguments")

    def append(self, arg):
        self.__iadd__([arg])

    def extend(self, args):
        self.__iadd__(args)

class Compiler:
    # Libraries to ignore in find_library() since they are provided by the
    # compiler or the C library. Currently only used for MSVC.
    ignore_libs = ()
    # Libraries that are internal compiler implementations, and must not be
    # manually searched.
    internal_libs = ()
    # Cache for the result of compiler checks which can be cached
    compiler_check_cache = {}

    def __init__(self, exelist, version, **kwargs):
        if isinstance(exelist, str):
            self.exelist = [exelist]
        elif isinstance(exelist, list):
            self.exelist = exelist
        else:
            raise TypeError('Unknown argument to Compiler')
        # In case it's been overridden by a child class already
        if not hasattr(self, 'file_suffixes'):
            self.file_suffixes = lang_suffixes[self.language]
        if not hasattr(self, 'can_compile_suffixes'):
            self.can_compile_suffixes = set(self.file_suffixes)
        self.default_suffix = self.file_suffixes[0]
        self.version = version
        if 'full_version' in kwargs:
            self.full_version = kwargs['full_version']
        else:
            self.full_version = None
        self.base_options = []

    def __repr__(self):
        repr_str = "<{0}: v{1} `{2}`>"
        return repr_str.format(self.__class__.__name__, self.version,
                               ' '.join(self.exelist))

    def can_compile(self, src):
        if hasattr(src, 'fname'):
            src = src.fname
        suffix = os.path.splitext(src)[1].lower()
        if suffix and suffix[1:] in self.can_compile_suffixes:
            return True
        return False

    def get_id(self):
        return self.id

    def get_version_string(self):
        details = [self.id, self.version]
        if self.full_version:
            details += ['"%s"' % (self.full_version)]
        return '(%s)' % (' '.join(details))

    def get_language(self):
        return self.language

    def get_display_language(self):
        return self.language.capitalize()

    def get_default_suffix(self):
        return self.default_suffix

    def get_define(self, dname, prefix, env, extra_args, dependencies):
        raise EnvironmentException('%s does not support get_define ' % self.get_id())

    def compute_int(self, expression, low, high, guess, prefix, env, extra_args, dependencies):
        raise EnvironmentException('%s does not support compute_int ' % self.get_id())

    def compute_parameters_with_absolute_paths(self, parameter_list, build_dir):
        raise EnvironmentException('%s does not support compute_parameters_with_absolute_paths ' % self.get_id())

    def has_members(self, typename, membernames, prefix, env, *, extra_args=None, dependencies=None):
        raise EnvironmentException('%s does not support has_member(s) ' % self.get_id())

    def has_type(self, typename, prefix, env, extra_args, *, dependencies=None):
        raise EnvironmentException('%s does not support has_type ' % self.get_id())

    def symbols_have_underscore_prefix(self, env):
        raise EnvironmentException('%s does not support symbols_have_underscore_prefix ' % self.get_id())

    def get_exelist(self):
        return self.exelist[:]

    def get_builtin_define(self, *args, **kwargs):
        raise EnvironmentException('%s does not support get_builtin_define.' % self.id)

    def has_builtin_define(self, *args, **kwargs):
        raise EnvironmentException('%s does not support has_builtin_define.' % self.id)

    def get_always_args(self):
        return []

    def can_linker_accept_rsp(self):
        """
        Determines whether the linker can accept arguments using the @rsp syntax.
        """
        return mesonlib.is_windows()

    def get_linker_always_args(self):
        return []

    def get_linker_lib_prefix(self):
        return ''

    def gen_import_library_args(self, implibname):
        """
        Used only on Windows for libraries that need an import library.
        This currently means C, C++, Fortran.
        """
        return []

    def use_preproc_flags(self) -> bool:
        """
        Whether the compiler (or processes it spawns) cares about CPPFLAGS
        """
        return self.get_language() in {'c', 'cpp', 'objc', 'objcpp'}

    def use_ldflags(self) -> bool:
        """
        Whether the compiler (or processes it spawns) cares about LDFLAGS
        """
        return self.get_language() in languages_using_ldflags

    def get_args_from_envvars(self):
        """
        Returns a tuple of (compile_flags, link_flags) for the specified language
        from the inherited environment
        """
        def log_var(var, val: Optional[str]):
            if val:
                mlog.log('Appending {} from environment: {!r}'.format(var, val))
            else:
                mlog.debug('No {} in the environment, not changing global flags.'.format(var))

        lang = self.get_language()
        compiler_is_linker = False
        if hasattr(self, 'get_linker_exelist'):
            compiler_is_linker = (self.get_exelist() == self.get_linker_exelist())

        if lang not in cflags_mapping:
            return [], []

        compile_flags = []
        link_flags = []

        env_compile_flags = os.environ.get(cflags_mapping[lang])
        log_var(cflags_mapping[lang], env_compile_flags)
        if env_compile_flags is not None:
            compile_flags += shlex.split(env_compile_flags)

        # Link flags (same for all languages)
        if self.use_ldflags():
            env_link_flags = os.environ.get('LDFLAGS')
        else:
            env_link_flags = None
        log_var('LDFLAGS', env_link_flags)
        if env_link_flags is not None:
            link_flags += shlex.split(env_link_flags)
        if compiler_is_linker:
            # When the compiler is used as a wrapper around the linker (such as
            # with GCC and Clang), the compile flags can be needed while linking
            # too. This is also what Autotools does. However, we don't want to do
            # this when the linker is stand-alone such as with MSVC C/C++, etc.
            link_flags = compile_flags + link_flags

        # Pre-processor flags for certain languages
        if self.use_preproc_flags():
            env_preproc_flags = os.environ.get('CPPFLAGS')
            log_var('CPPFLAGS', env_preproc_flags)
            if env_preproc_flags is not None:
                compile_flags += shlex.split(env_preproc_flags)

        return compile_flags, link_flags

    def get_options(self):
        opts = {} # build afresh every time
        description = 'Extra arguments passed to the {}'.format(self.get_display_language())
        opts.update({
            self.language + '_args': coredata.UserArrayOption(
                self.language + '_args',
                description + ' compiler',
                [], shlex_split=True, user_input=True, allow_dups=True),
            self.language + '_link_args': coredata.UserArrayOption(
                self.language + '_link_args',
                description + ' linker',
                [], shlex_split=True, user_input=True, allow_dups=True),
        })

        return opts

    def get_and_default_options(self, properties: Properties):
        """
        Take default values from env variables and/or config files.
        """
        opts = self.get_options()

        if properties.fallback:
            # Get from env vars.
            compile_args, link_args = self.get_args_from_envvars()
        else:
            compile_args = []
            link_args = []

        for k, o in opts.items():
            if k in properties:
                # Get from configuration files.
                o.set_value(properties[k])
            elif k == self.language + '_args':
                o.set_value(compile_args)
            elif k == self.language + '_link_args':
                o.set_value(link_args)

        return opts

    def get_option_compile_args(self, options):
        return []

    def get_option_link_args(self, options):
        return []

    def check_header(self, *args, **kwargs):
        raise EnvironmentException('Language %s does not support header checks.' % self.get_display_language())

    def has_header(self, *args, **kwargs):
        raise EnvironmentException('Language %s does not support header checks.' % self.get_display_language())

    def has_header_symbol(self, *args, **kwargs):
        raise EnvironmentException('Language %s does not support header symbol checks.' % self.get_display_language())

    def compiles(self, *args, **kwargs):
        raise EnvironmentException('Language %s does not support compile checks.' % self.get_display_language())

    def links(self, *args, **kwargs):
        raise EnvironmentException('Language %s does not support link checks.' % self.get_display_language())

    def run(self, *args, **kwargs):
        raise EnvironmentException('Language %s does not support run checks.' % self.get_display_language())

    def sizeof(self, *args, **kwargs):
        raise EnvironmentException('Language %s does not support sizeof checks.' % self.get_display_language())

    def alignment(self, *args, **kwargs):
        raise EnvironmentException('Language %s does not support alignment checks.' % self.get_display_language())

    def has_function(self, *args, **kwargs):
        raise EnvironmentException('Language %s does not support function checks.' % self.get_display_language())

    @classmethod
    def unix_args_to_native(cls, args):
        "Always returns a copy that can be independently mutated"
        return args[:]

    def find_library(self, *args, **kwargs):
        raise EnvironmentException('Language {} does not support library finding.'.format(self.get_display_language()))

    def get_library_dirs(self, *args, **kwargs):
        return ()

    def has_multi_arguments(self, args, env):
        raise EnvironmentException(
            'Language {} does not support has_multi_arguments.'.format(
                self.get_display_language()))

    def has_multi_link_arguments(self, args, env):
        raise EnvironmentException(
            'Language {} does not support has_multi_link_arguments.'.format(
                self.get_display_language()))

    def _get_compile_output(self, dirname, mode):
        # In pre-processor mode, the output is sent to stdout and discarded
        if mode == 'preprocess':
            return None
        # Extension only matters if running results; '.exe' is
        # guaranteed to be executable on every platform.
        if mode == 'link':
            suffix = 'exe'
        else:
            suffix = 'obj'
        return os.path.join(dirname, 'output.' + suffix)

    @contextlib.contextmanager
    def compile(self, code, extra_args=None, mode='link', want_output=False):
        if extra_args is None:
            textra_args = None
            extra_args = []
        else:
            textra_args = tuple(extra_args)
        key = (code, textra_args, mode)
        if not want_output:
            if key in self.compiler_check_cache:
                p = self.compiler_check_cache[key]
                mlog.debug('Using cached compile:')
                mlog.debug('Cached command line: ', ' '.join(p.commands), '\n')
                mlog.debug('Code:\n', code)
                mlog.debug('Cached compiler stdout:\n', p.stdo)
                mlog.debug('Cached compiler stderr:\n', p.stde)
                yield p
                return
        try:
            with tempfile.TemporaryDirectory() as tmpdirname:
                if isinstance(code, str):
                    srcname = os.path.join(tmpdirname,
                                           'testfile.' + self.default_suffix)
                    with open(srcname, 'w') as ofile:
                        ofile.write(code)
                elif isinstance(code, mesonlib.File):
                    srcname = code.fname

                # Construct the compiler command-line
                commands = CompilerArgs(self)
                commands.append(srcname)
                commands += self.get_always_args()
                if mode == 'compile':
                    commands += self.get_compile_only_args()
                # Preprocess mode outputs to stdout, so no output args
                if mode == 'preprocess':
                    commands += self.get_preprocess_only_args()
                else:
                    output = self._get_compile_output(tmpdirname, mode)
                    commands += self.get_output_args(output)
                # extra_args must be last because it could contain '/link' to
                # pass args to VisualStudio's linker. In that case everything
                # in the command line after '/link' is given to the linker.
                commands += extra_args
                # Generate full command-line with the exelist
                commands = self.get_exelist() + commands.to_native()
                mlog.debug('Running compile:')
                mlog.debug('Working directory: ', tmpdirname)
                mlog.debug('Command line: ', ' '.join(commands), '\n')
                mlog.debug('Code:\n', code)
                os_env = os.environ.copy()
                os_env['LC_ALL'] = 'C'
                p, p.stdo, p.stde = Popen_safe(commands, cwd=tmpdirname, env=os_env)
                mlog.debug('Compiler stdout:\n', p.stdo)
                mlog.debug('Compiler stderr:\n', p.stde)
                p.commands = commands
                p.input_name = srcname
                if want_output:
                    p.output_name = output
                else:
                    self.compiler_check_cache[key] = p
                yield p
        except (PermissionError, OSError):
            # On Windows antivirus programs and the like hold on to files so
            # they can't be deleted. There's not much to do in this case. Also,
            # catch OSError because the directory is then no longer empty.
            pass

    def get_colorout_args(self, colortype):
        return []

    # Some compilers (msvc) write debug info to a separate file.
    # These args specify where it should be written.
    def get_compile_debugfile_args(self, rel_obj, **kwargs):
        return []

    def get_link_debugfile_args(self, rel_obj):
        return []

    def get_std_shared_lib_link_args(self):
        return []

    def get_std_shared_module_link_args(self, options):
        return self.get_std_shared_lib_link_args()

    def get_link_whole_for(self, args):
        if isinstance(args, list) and not args:
            return []
        raise EnvironmentException('Language %s does not support linking whole archives.' % self.get_display_language())

    # Compiler arguments needed to enable the given instruction set.
    # May be [] meaning nothing needed or None meaning the given set
    # is not supported.
    def get_instruction_set_args(self, instruction_set):
        return None

    def build_unix_rpath_args(self, build_dir, from_dir, rpath_paths, build_rpath, install_rpath):
        if not rpath_paths and not install_rpath and not build_rpath:
            return []
        args = []
        if mesonlib.is_osx():
            # Ensure that there is enough space for install_name_tool in-place editing of large RPATHs
            args.append('-Wl,-headerpad_max_install_names')
            # @loader_path is the equivalent of $ORIGIN on macOS
            # https://stackoverflow.com/q/26280738
            origin_placeholder = '@loader_path'
        else:
            origin_placeholder = '$ORIGIN'
        # The rpaths we write must be relative if they point to the build dir,
        # because otherwise they have different length depending on the build
        # directory. This breaks reproducible builds.
        processed_rpaths = prepare_rpaths(rpath_paths, build_dir, from_dir)
        # Need to deduplicate rpaths, as macOS's install_name_tool
        # is *very* allergic to duplicate -delete_rpath arguments
        # when calling depfixer on installation.
        all_paths = OrderedSet([os.path.join(origin_placeholder, p) for p in processed_rpaths])
        # Build_rpath is used as-is (it is usually absolute).
        if build_rpath != '':
            all_paths.add(build_rpath)

        if mesonlib.is_dragonflybsd() or mesonlib.is_openbsd():
            # This argument instructs the compiler to record the value of
            # ORIGIN in the .dynamic section of the elf. On Linux this is done
            # by default, but is not on dragonfly/openbsd for some reason. Without this
            # $ORIGIN in the runtime path will be undefined and any binaries
            # linked against local libraries will fail to resolve them.
            args.append('-Wl,-z,origin')

        if mesonlib.is_osx():
            # macOS does not support colon-separated strings in LC_RPATH,
            # hence we have to pass each path component individually
            args += ['-Wl,-rpath,' + rp for rp in all_paths]
        else:
            # In order to avoid relinking for RPATH removal, the binary needs to contain just
            # enough space in the ELF header to hold the final installation RPATH.
            paths = ':'.join(all_paths)
            if len(paths) < len(install_rpath):
                padding = 'X' * (len(install_rpath) - len(paths))
                if not paths:
                    paths = padding
                else:
                    paths = paths + ':' + padding
            args.append('-Wl,-rpath,' + paths)

<<<<<<< HEAD
<<<<<<< HEAD
<<<<<<< HEAD
<<<<<<< HEAD
        if mesonlib.is_sunos():
            return args
=======
	# BBI_SOL11_4 BEGIN -- just to prevent code of get_compiler_is_linuxlike below -- linux is like sunos and not vice versa
        if mesonlib.is_sunos():
            return args
	# BBI_SOL11_4 END
>>>>>>> This is the fork "sneyx1234/meson" of the current git "mesonbuild/meson" head to converge it to the solaris 11.4 platform based on the sparcv9 and i386 processor architecture.
=======
        # BBI_SOL11_4 BEGIN -- just to prevent code of get_compiler_is_linuxlike below -- linux is like sunos and not vice versa
        if mesonlib.is_sunos():
            return args
        # BBI_SOL11_4 END
>>>>>>> Removed mixed tab/space indentation.
=======
        if mesonlib.is_sunos():
            return args
>>>>>>> removed BBI_SOL11_4 comments as requested
=======
        if mesonlib.is_sunos():
            return args
>>>>>>> f91942e1

        if get_compiler_is_linuxlike(self):
            # Rpaths to use while linking must be absolute. These are not
            # written to the binary. Needed only with GNU ld:
            # https://sourceware.org/bugzilla/show_bug.cgi?id=16936
            # Not needed on Windows or other platforms that don't use RPATH
            # https://github.com/mesonbuild/meson/issues/1897
            #
            # In addition, this linker option tends to be quite long and some
            # compilers have trouble dealing with it. That's why we will include
            # one option per folder, like this:
            #
            #   -Wl,-rpath-link,/path/to/folder1 -Wl,-rpath,/path/to/folder2 ...
            #
            # ...instead of just one single looooong option, like this:
            #
            #   -Wl,-rpath-link,/path/to/folder1:/path/to/folder2:...

            args += ['-Wl,-rpath-link,' + os.path.join(build_dir, p) for p in rpath_paths]

        return args

    def thread_flags(self, env):
        return []

    def openmp_flags(self):
        raise EnvironmentException('Language %s does not support OpenMP flags.' % self.get_display_language())

    def language_stdlib_only_link_flags(self):
        # The linker flags needed to link the standard library of the current
        # language in. This is needed in cases where you e.g. combine D and C++
        # and both of which need to link their runtime library in or otherwise
        # building fails with undefined symbols.
        return []

    def gnu_symbol_visibility_args(self, vistype):
        return []

    def get_gui_app_args(self, value):
        return []

    def has_func_attribute(self, name, env):
        raise EnvironmentException(
            'Language {} does not support function attributes.'.format(self.get_display_language()))

    def get_pic_args(self):
        m = 'Language {} does not support position-independent code'
        raise EnvironmentException(m.format(self.get_display_language()))

    def get_pie_args(self):
        m = 'Language {} does not support position-independent executable'
        raise EnvironmentException(m.format(self.get_display_language()))

    def get_pie_link_args(self):
        m = 'Language {} does not support position-independent executable'
        raise EnvironmentException(m.format(self.get_display_language()))

    def get_argument_syntax(self):
        """Returns the argument family type.

        Compilers fall into families if they try to emulate the command line
        interface of another compiler. For example, clang is in the GCC family
        since it accepts most of the same arguments as GCC. ICL (ICC on
        windows) is in the MSVC family since it accepts most of the same
        arguments as MSVC.
        """
        return 'other'

    def get_profile_generate_args(self):
        raise EnvironmentException(
            '%s does not support get_profile_generate_args ' % self.get_id())

    def get_profile_use_args(self):
        raise EnvironmentException(
            '%s does not support get_profile_use_args ' % self.get_id())

    def get_undefined_link_args(self):
        '''
        Get args for allowing undefined symbols when linking to a shared library
        '''
        return []

    def remove_linkerlike_args(self, args):
        return [x for x in args if not x.startswith('-Wl')]


@enum.unique
class CompilerType(enum.Enum):
    GCC_STANDARD = 0
    GCC_OSX = 1
    GCC_MINGW = 2
    GCC_CYGWIN = 3

    CLANG_STANDARD = 10
    CLANG_OSX = 11
    CLANG_MINGW = 12
    # Possibly clang-cl?

    ICC_STANDARD = 20
    ICC_OSX = 21
    ICC_WIN = 22

    ARM_WIN = 30

    CCRX_WIN = 40

    PGI_STANDARD = 50
    PGI_OSX = 51
    PGI_WIN = 52

    @property
    def is_standard_compiler(self):
        return self.name in ('GCC_STANDARD', 'CLANG_STANDARD', 'ICC_STANDARD', 'PGI_STANDARD')

    @property
    def is_osx_compiler(self):
        return self.name in ('GCC_OSX', 'CLANG_OSX', 'ICC_OSX', 'PGI_OSX')

    @property
    def is_windows_compiler(self):
        return self.name in ('GCC_MINGW', 'GCC_CYGWIN', 'CLANG_MINGW', 'ICC_WIN', 'ARM_WIN', 'CCRX_WIN', 'PGI_WIN')


def get_macos_dylib_install_name(prefix, shlib_name, suffix, soversion):
    install_name = prefix + shlib_name
    if soversion is not None:
        install_name += '.' + soversion
    install_name += '.dylib'
    return '@rpath/' + install_name

def get_gcc_soname_args(compiler_type, prefix, shlib_name, suffix, soversion, darwin_versions, is_shared_module):
    if compiler_type.is_standard_compiler:
        sostr = '' if soversion is None else '.' + soversion
        return ['-Wl,-soname,%s%s.%s%s' % (prefix, shlib_name, suffix, sostr)]
    elif compiler_type.is_windows_compiler:
        # For PE/COFF the soname argument has no effect with GNU LD
        return []
    elif compiler_type.is_osx_compiler:
        if is_shared_module:
            return []
        name = get_macos_dylib_install_name(prefix, shlib_name, suffix, soversion)
        args = ['-install_name', name]
        if darwin_versions:
            args += ['-compatibility_version', darwin_versions[0], '-current_version', darwin_versions[1]]
        return args
    else:
        raise RuntimeError('Not implemented yet.')

def get_compiler_is_linuxlike(compiler):
    compiler_type = getattr(compiler, 'compiler_type', None)
    return compiler_type and compiler_type.is_standard_compiler

def get_compiler_uses_gnuld(c):
    # FIXME: Perhaps we should detect the linker in the environment?
    # FIXME: Assumes that *BSD use GNU ld, but they might start using lld soon
    compiler_type = getattr(c, 'compiler_type', None)
    return compiler_type in (
        CompilerType.GCC_STANDARD,
        CompilerType.GCC_MINGW,
        CompilerType.GCC_CYGWIN,
        CompilerType.CLANG_STANDARD,
        CompilerType.CLANG_MINGW,
        CompilerType.ICC_STANDARD,
        CompilerType.ICC_WIN)

def get_largefile_args(compiler):
    '''
    Enable transparent large-file-support for 32-bit UNIX systems
    '''
    if get_compiler_is_linuxlike(compiler):
        # Enable large-file support unconditionally on all platforms other
        # than macOS and Windows. macOS is now 64-bit-only so it doesn't
        # need anything special, and Windows doesn't have automatic LFS.
        # You must use the 64-bit counterparts explicitly.
        # glibc, musl, and uclibc, and all BSD libcs support this. On Android,
        # support for transparent LFS is available depending on the version of
        # Bionic: https://github.com/android/platform_bionic#32-bit-abi-bugs
        # https://code.google.com/p/android/issues/detail?id=64613
        #
        # If this breaks your code, fix it! It's been 20+ years!
        return ['-D_FILE_OFFSET_BITS=64']
        # We don't enable -D_LARGEFILE64_SOURCE since that enables
        # transitionary features and must be enabled by programs that use
        # those features explicitly.
    return []

# TODO: The result from calling compiler should be cached. So that calling this
# function multiple times don't add latency.
def gnulike_default_include_dirs(compiler, lang):
    if lang == 'cpp':
        lang = 'c++'
    env = os.environ.copy()
    env["LC_ALL"] = 'C'
    cmd = compiler + ['-x{}'.format(lang), '-E', '-v', '-']
    p = subprocess.Popen(
        cmd,
        stdin=subprocess.DEVNULL,
        stderr=subprocess.PIPE,
        stdout=subprocess.PIPE,
        env=env
    )
    stderr = p.stderr.read().decode('utf-8', errors='replace')
    parse_state = 0
    paths = []
    for line in stderr.split('\n'):
        if parse_state == 0:
            if line == '#include "..." search starts here:':
                parse_state = 1
        elif parse_state == 1:
            if line == '#include <...> search starts here:':
                parse_state = 2
            else:
                paths.append(line[1:])
        elif parse_state == 2:
            if line == 'End of search list.':
                break
            else:
                paths.append(line[1:])
    if not paths:
        mlog.warning('No include directory found parsing "{cmd}" output'.format(cmd=" ".join(cmd)))
    return paths


class GnuLikeCompiler(abc.ABC):
    """
    GnuLikeCompiler is a common interface to all compilers implementing
    the GNU-style commandline interface. This includes GCC, Clang
    and ICC. Certain functionality between them is different and requires
    that the actual concrete subclass define their own implementation.
    """
    def __init__(self, compiler_type):
        self.compiler_type = compiler_type
        self.base_options = ['b_pch', 'b_lto', 'b_pgo', 'b_sanitize', 'b_coverage',
                             'b_ndebug', 'b_staticpic', 'b_pie']
        if (not self.compiler_type.is_osx_compiler and
                not self.compiler_type.is_windows_compiler and
                not mesonlib.is_openbsd()):
            self.base_options.append('b_lundef')
        if not self.compiler_type.is_windows_compiler:
            self.base_options.append('b_asneeded')
        # All GCC-like backends can do assembly
        self.can_compile_suffixes.add('s')

    def get_asneeded_args(self):
        # GNU ld cannot be installed on macOS
        # https://github.com/Homebrew/homebrew-core/issues/17794#issuecomment-328174395
        # Hence, we don't need to differentiate between OS and ld
        # for the sake of adding as-needed support
        if self.compiler_type.is_osx_compiler:
            return '-Wl,-dead_strip_dylibs'
        else:
            return '-Wl,--as-needed'

    def get_pic_args(self):
        if self.compiler_type.is_osx_compiler or self.compiler_type.is_windows_compiler:
            return [] # On Window and OS X, pic is always on.
        return ['-fPIC']

    def get_pie_args(self):
        return ['-fPIE']

    def get_pie_link_args(self):
        return ['-pie']

    def get_buildtype_args(self, buildtype):
        return gnulike_buildtype_args[buildtype]

    @abc.abstractmethod
    def get_optimization_args(self, optimization_level):
        raise NotImplementedError("get_optimization_args not implemented")

    def get_debug_args(self, is_debug):
        return clike_debug_args[is_debug]

    def get_buildtype_linker_args(self, buildtype):
        if self.compiler_type.is_osx_compiler:
            return apple_buildtype_linker_args[buildtype]
        return gnulike_buildtype_linker_args[buildtype]

    @abc.abstractmethod
    def get_pch_suffix(self):
        raise NotImplementedError("get_pch_suffix not implemented")

    def split_shlib_to_parts(self, fname):
        return os.path.dirname(fname), fname

    def get_soname_args(self, *args):
        return get_gcc_soname_args(self.compiler_type, *args)

    def get_std_shared_lib_link_args(self):
        return ['-shared']

    def get_std_shared_module_link_args(self, options):
        if self.compiler_type.is_osx_compiler:
            return ['-bundle', '-Wl,-undefined,dynamic_lookup']
        return ['-shared']

    def get_link_whole_for(self, args):
        if self.compiler_type.is_osx_compiler:
            result = []
            for a in args:
                result += ['-Wl,-force_load', a]
            return result
        return ['-Wl,--whole-archive'] + args + ['-Wl,--no-whole-archive']

    def get_instruction_set_args(self, instruction_set):
        return gnulike_instruction_set_args.get(instruction_set, None)

    def get_default_include_dirs(self):
        return gnulike_default_include_dirs(self.exelist, self.language)

    @abc.abstractmethod
    def openmp_flags(self):
        raise NotImplementedError("openmp_flags not implemented")

    def gnu_symbol_visibility_args(self, vistype):
        return gnu_symbol_visibility_args[vistype]

    def gen_vs_module_defs_args(self, defsfile):
        if not isinstance(defsfile, str):
            raise RuntimeError('Module definitions file should be str')
        # On Windows targets, .def files may be specified on the linker command
        # line like an object file.
        if self.compiler_type.is_windows_compiler:
            return [defsfile]
        # For other targets, discard the .def file.
        return []

    def get_argument_syntax(self):
        return 'gcc'

    def get_profile_generate_args(self):
        return ['-fprofile-generate']

    def get_profile_use_args(self):
        return ['-fprofile-use', '-fprofile-correction']

    def get_allow_undefined_link_args(self):
        if self.compiler_type.is_osx_compiler:
            # Apple ld
            return ['-Wl,-undefined,dynamic_lookup']
        elif self.compiler_type.is_windows_compiler:
            # For PE/COFF this is impossible
            return []
        else:
            # GNU ld and LLVM lld
            return ['-Wl,--allow-shlib-undefined']

    def get_gui_app_args(self, value):
        if self.compiler_type.is_windows_compiler:
            return ['-mwindows' if value else '-mconsole']
        return []

    def compute_parameters_with_absolute_paths(self, parameter_list, build_dir):
        for idx, i in enumerate(parameter_list):
            if i[:2] == '-I' or i[:2] == '-L':
                parameter_list[idx] = i[:2] + os.path.normpath(os.path.join(build_dir, i[2:]))

        return parameter_list

class GnuCompiler(GnuLikeCompiler):
    """
    GnuCompiler represents an actual GCC in its many incarnations.
    Compilers imitating GCC (Clang/Intel) should use the GnuLikeCompiler ABC.
    """
    def __init__(self, compiler_type, defines: dict):
        super().__init__(compiler_type)
        self.id = 'gcc'
        self.defines = defines or {}
        self.base_options.append('b_colorout')

    def get_colorout_args(self, colortype: str) -> List[str]:
        if mesonlib.version_compare(self.version, '>=4.9.0'):
            return gnu_color_args[colortype][:]
        return []

    def get_warn_args(self, level: str) -> list:
        args = super().get_warn_args(level)
        if mesonlib.version_compare(self.version, '<4.8.0') and '-Wpedantic' in args:
            # -Wpedantic was added in 4.8.0
            # https://gcc.gnu.org/gcc-4.8/changes.html
            args[args.index('-Wpedantic')] = '-pedantic'
        return args

    def has_builtin_define(self, define: str) -> bool:
        return define in self.defines

    def get_builtin_define(self, define):
        if define in self.defines:
            return self.defines[define]

    def get_optimization_args(self, optimization_level: str):
        return gnu_optimization_args[optimization_level]

    def get_pch_suffix(self) -> str:
        return 'gch'

    def openmp_flags(self) -> List[str]:
        return ['-fopenmp']


class PGICompiler:
    def __init__(self, compiler_type):
        self.id = 'pgi'
        self.compiler_type = compiler_type

        default_warn_args = ['-Minform=inform']
        self.warn_args = {'0': [],
                          '1': default_warn_args,
                          '2': default_warn_args,
                          '3': default_warn_args}

    def get_module_incdir_args(self) -> Tuple[str]:
        return ('-module', )

    def get_no_warn_args(self) -> List[str]:
        return ['-silent']

    def get_pic_args(self) -> List[str]:
        if self.compiler_type.is_osx_compiler or self.compiler_type.is_windows_compiler:
            return [] # PGI -fPIC is Linux only.
        return ['-fPIC']

    def openmp_flags(self) -> List[str]:
        return ['-mp']

    def get_buildtype_args(self, buildtype: str) -> List[str]:
        return pgi_buildtype_args[buildtype]

    def get_buildtype_linker_args(self, buildtype: str) -> List[str]:
        return pgi_buildtype_linker_args[buildtype]

    def get_optimization_args(self, optimization_level: str):
        return clike_optimization_args[optimization_level]

    def get_debug_args(self, is_debug: bool):
        return clike_debug_args[is_debug]

    def compute_parameters_with_absolute_paths(self, parameter_list: List[str], build_dir: str):
        for idx, i in enumerate(parameter_list):
            if i[:2] == '-I' or i[:2] == '-L':
                parameter_list[idx] = i[:2] + os.path.normpath(os.path.join(build_dir, i[2:]))

    def get_allow_undefined_link_args(self):
        return []

    def get_dependency_gen_args(self, outtarget, outfile):
        return []

    def get_always_args(self):
        return []


class ElbrusCompiler(GnuCompiler):
    # Elbrus compiler is nearly like GCC, but does not support
    # PCH, LTO, sanitizers and color output as of version 1.21.x.
    def __init__(self, compiler_type, defines):
        GnuCompiler.__init__(self, compiler_type, defines)
        self.id = 'lcc'
        self.base_options = ['b_pgo', 'b_coverage',
                             'b_ndebug', 'b_staticpic',
                             'b_lundef', 'b_asneeded']

    # FIXME: use _build_wrapper to call this so that linker flags from the env
    # get applied
    def get_library_dirs(self, env, elf_class = None):
        os_env = os.environ.copy()
        os_env['LC_ALL'] = 'C'
        stdo = Popen_safe(self.exelist + ['--print-search-dirs'], env=os_env)[1]
        paths = ()
        for line in stdo.split('\n'):
            if line.startswith('libraries:'):
                # lcc does not include '=' in --print-search-dirs output.
                libstr = line.split(' ', 1)[1]
                paths = (os.path.realpath(p) for p in libstr.split(':'))
                break
        return paths

    def get_program_dirs(self, env):
        os_env = os.environ.copy()
        os_env['LC_ALL'] = 'C'
        stdo = Popen_safe(self.exelist + ['--print-search-dirs'], env=os_env)[1]
        paths = ()
        for line in stdo.split('\n'):
            if line.startswith('programs:'):
                # lcc does not include '=' in --print-search-dirs output.
                libstr = line.split(' ', 1)[1]
                paths = (os.path.realpath(p) for p in libstr.split(':'))
                break
        return paths


class ClangCompiler(GnuLikeCompiler):
    def __init__(self, compiler_type):
        super().__init__(compiler_type)
        self.id = 'clang'
        self.base_options.append('b_colorout')
        if self.compiler_type.is_osx_compiler:
            self.base_options.append('b_bitcode')
        # All Clang backends can also do LLVM IR
        self.can_compile_suffixes.add('ll')

    def get_colorout_args(self, colortype):
        return clang_color_args[colortype][:]

    def get_optimization_args(self, optimization_level):
        return clike_optimization_args[optimization_level]

    def get_pch_suffix(self):
        return 'pch'

    def get_pch_use_args(self, pch_dir, header):
        # Workaround for Clang bug http://llvm.org/bugs/show_bug.cgi?id=15136
        # This flag is internal to Clang (or at least not documented on the man page)
        # so it might change semantics at any time.
        return ['-include-pch', os.path.join(pch_dir, self.get_pch_name(header))]

    def has_multi_arguments(self, args, env):
        myargs = ['-Werror=unknown-warning-option', '-Werror=unused-command-line-argument']
        if mesonlib.version_compare(self.version, '>=3.6.0'):
            myargs.append('-Werror=ignored-optimization-argument')
        return super().has_multi_arguments(
            myargs + args,
            env)

    def has_function(self, funcname, prefix, env, *, extra_args=None, dependencies=None):
        if extra_args is None:
            extra_args = []
        # Starting with XCode 8, we need to pass this to force linker
        # visibility to obey OS X and iOS minimum version targets with
        # -mmacosx-version-min, -miphoneos-version-min, etc.
        # https://github.com/Homebrew/homebrew-core/issues/3727
        if self.compiler_type.is_osx_compiler and version_compare(self.version, '>=8.0'):
            extra_args.append('-Wl,-no_weak_imports')
        return super().has_function(funcname, prefix, env, extra_args=extra_args,
                                    dependencies=dependencies)

    def openmp_flags(self):
        if version_compare(self.version, '>=3.8.0'):
            return ['-fopenmp']
        elif version_compare(self.version, '>=3.7.0'):
            return ['-fopenmp=libomp']
        else:
            # Shouldn't work, but it'll be checked explicitly in the OpenMP dependency.
            return []


class ArmclangCompiler:
    def __init__(self, compiler_type):
        if not self.is_cross:
            raise EnvironmentException('armclang supports only cross-compilation.')
        # Check whether 'armlink.exe' is available in path
        self.linker_exe = 'armlink.exe'
        args = '--vsn'
        try:
            p, stdo, stderr = Popen_safe(self.linker_exe, args)
        except OSError as e:
            err_msg = 'Unknown linker\nRunning "{0}" gave \n"{1}"'.format(' '.join([self.linker_exe] + [args]), e)
            raise EnvironmentException(err_msg)
        # Verify the armlink version
        ver_str = re.search('.*Component.*', stdo)
        if ver_str:
            ver_str = ver_str.group(0)
        else:
            EnvironmentException('armlink version string not found')
        # Using the regular expression from environment.search_version,
        # which is used for searching compiler version
        version_regex = r'(?<!(\d|\.))(\d{1,2}(\.\d+)+(-[a-zA-Z0-9]+)?)'
        linker_ver = re.search(version_regex, ver_str)
        if linker_ver:
            linker_ver = linker_ver.group(0)
        if not version_compare(self.version, '==' + linker_ver):
            raise EnvironmentException('armlink version does not match with compiler version')
        self.id = 'armclang'
        self.compiler_type = compiler_type
        self.base_options = ['b_pch', 'b_lto', 'b_pgo', 'b_sanitize', 'b_coverage',
                             'b_ndebug', 'b_staticpic', 'b_colorout']
        # Assembly
        self.can_compile_suffixes.update('s')

    def can_linker_accept_rsp(self):
        return False

    def get_pic_args(self):
        # PIC support is not enabled by default for ARM,
        # if users want to use it, they need to add the required arguments explicitly
        return []

    def get_colorout_args(self, colortype):
        return clang_color_args[colortype][:]

    def get_buildtype_args(self, buildtype):
        return armclang_buildtype_args[buildtype]

    def get_buildtype_linker_args(self, buildtype):
        return arm_buildtype_linker_args[buildtype]

    # Override CCompiler.get_std_shared_lib_link_args
    def get_std_shared_lib_link_args(self):
        return []

    def get_pch_suffix(self):
        return 'gch'

    def get_pch_use_args(self, pch_dir, header):
        # Workaround for Clang bug http://llvm.org/bugs/show_bug.cgi?id=15136
        # This flag is internal to Clang (or at least not documented on the man page)
        # so it might change semantics at any time.
        return ['-include-pch', os.path.join(pch_dir, self.get_pch_name(header))]

    # Override CCompiler.get_dependency_gen_args
    def get_dependency_gen_args(self, outtarget, outfile):
        return []

    # Override CCompiler.build_rpath_args
    def build_rpath_args(self, build_dir, from_dir, rpath_paths, build_rpath, install_rpath):
        return []

    def get_linker_exelist(self):
        return [self.linker_exe]

    def get_optimization_args(self, optimization_level):
        return armclang_optimization_args[optimization_level]

    def get_debug_args(self, is_debug):
        return clike_debug_args[is_debug]

    def gen_export_dynamic_link_args(self, env):
        """
        The args for export dynamic
        """
        return ['--export_dynamic']

    def gen_import_library_args(self, implibname):
        """
        The args of the outputted import library

        ArmLinker's symdefs output can be used as implib
        """
        return ['--symdefs=' + implibname]

    def compute_parameters_with_absolute_paths(self, parameter_list, build_dir):
        for idx, i in enumerate(parameter_list):
            if i[:2] == '-I' or i[:2] == '-L':
                parameter_list[idx] = i[:2] + os.path.normpath(os.path.join(build_dir, i[2:]))

        return parameter_list


# Tested on linux for ICC 14.0.3, 15.0.6, 16.0.4, 17.0.1, 19.0.0
class IntelCompiler(GnuLikeCompiler):

    def __init__(self, compiler_type):
        super().__init__(compiler_type)
        # As of 19.0.0 ICC doesn't have sanitizer, color, or lto support.
        #
        # It does have IPO, which serves much the same purpose as LOT, but
        # there is an unfortunate rule for using IPO (you can't control the
        # name of the output file) which break assumptions meson makes
        self.base_options = ['b_pch', 'b_lundef', 'b_asneeded', 'b_pgo',
                             'b_coverage', 'b_ndebug', 'b_staticpic', 'b_pie']
        self.id = 'intel'
        self.lang_header = 'none'

    def get_optimization_args(self, optimization_level):
        return clike_optimization_args[optimization_level]

    def get_pch_suffix(self) -> str:
        return 'pchi'

    def get_pch_use_args(self, pch_dir, header):
        return ['-pch', '-pch_dir', os.path.join(pch_dir), '-x',
                self.lang_header, '-include', header, '-x', 'none']

    def get_pch_name(self, header_name):
        return os.path.basename(header_name) + '.' + self.get_pch_suffix()

    def openmp_flags(self) -> List[str]:
        if version_compare(self.version, '>=15.0.0'):
            return ['-qopenmp']
        else:
            return ['-openmp']

    def compiles(self, *args, **kwargs):
        # This covers a case that .get('foo', []) doesn't, that extra_args is
        # defined and is None
        extra_args = kwargs.get('extra_args') or []
        kwargs['extra_args'] = [
            extra_args,
            '-diag-error', '10006',  # ignoring unknown option
            '-diag-error', '10148',  # Option not supported
            '-diag-error', '10155',  # ignoring argument required
            '-diag-error', '10156',  # ignoring not argument allowed
            '-diag-error', '10157',  # Ignoring argument of the wrong type
            '-diag-error', '10158',  # Argument must be separate. Can be hit by trying an option like -foo-bar=foo when -foo=bar is a valid option but -foo-bar isn't
            '-diag-error', '1292',   # unknown __attribute__
        ]
        return super().compiles(*args, **kwargs)

    def get_profile_generate_args(self):
        return ['-prof-gen=threadsafe']

    def get_profile_use_args(self):
        return ['-prof-use']


class ArmCompiler:
    # Functionality that is common to all ARM family compilers.
    def __init__(self, compiler_type):
        if not self.is_cross:
            raise EnvironmentException('armcc supports only cross-compilation.')
        self.id = 'arm'
        self.compiler_type = compiler_type
        default_warn_args = []
        self.warn_args = {'0': [],
                          '1': default_warn_args,
                          '2': default_warn_args + [],
                          '3': default_warn_args + []}
        # Assembly
        self.can_compile_suffixes.add('s')

    def can_linker_accept_rsp(self):
        return False

    def get_pic_args(self):
        # FIXME: Add /ropi, /rwpi, /fpic etc. qualifiers to --apcs
        return []

    def get_buildtype_args(self, buildtype):
        return arm_buildtype_args[buildtype]

    def get_buildtype_linker_args(self, buildtype):
        return arm_buildtype_linker_args[buildtype]

    # Override CCompiler.get_always_args
    def get_always_args(self):
        return []

    # Override CCompiler.get_dependency_gen_args
    def get_dependency_gen_args(self, outtarget, outfile):
        return []

    # Override CCompiler.get_std_shared_lib_link_args
    def get_std_shared_lib_link_args(self):
        return []

    def get_pch_use_args(self, pch_dir, header):
        # FIXME: Add required arguments
        # NOTE from armcc user guide:
        # "Support for Precompiled Header (PCH) files is deprecated from ARM Compiler 5.05
        # onwards on all platforms. Note that ARM Compiler on Windows 8 never supported
        # PCH files."
        return []

    def get_pch_suffix(self):
        # NOTE from armcc user guide:
        # "Support for Precompiled Header (PCH) files is deprecated from ARM Compiler 5.05
        # onwards on all platforms. Note that ARM Compiler on Windows 8 never supported
        # PCH files."
        return 'pch'

    def thread_flags(self, env):
        return []

    def thread_link_flags(self, env):
        return []

    def get_linker_exelist(self):
        args = ['armlink']
        return args

    def get_coverage_args(self):
        return []

    def get_coverage_link_args(self):
        return []

    def get_optimization_args(self, optimization_level):
        return arm_optimization_args[optimization_level]

    def get_debug_args(self, is_debug):
        return clike_debug_args[is_debug]

    def compute_parameters_with_absolute_paths(self, parameter_list, build_dir):
        for idx, i in enumerate(parameter_list):
            if i[:2] == '-I' or i[:2] == '-L':
                parameter_list[idx] = i[:2] + os.path.normpath(os.path.join(build_dir, i[2:]))

        return parameter_list

class CcrxCompiler:
    def __init__(self, compiler_type):
        if not self.is_cross:
            raise EnvironmentException('ccrx supports only cross-compilation.')
        # Check whether 'rlink.exe' is available in path
        self.linker_exe = 'rlink.exe'
        args = '--version'
        try:
            p, stdo, stderr = Popen_safe(self.linker_exe, args)
        except OSError as e:
            err_msg = 'Unknown linker\nRunning "{0}" gave \n"{1}"'.format(' '.join([self.linker_exe] + [args]), e)
            raise EnvironmentException(err_msg)
        self.id = 'ccrx'
        self.compiler_type = compiler_type
        # Assembly
        self.can_compile_suffixes.update('s')
        default_warn_args = []
        self.warn_args = {'0': [],
                          '1': default_warn_args,
                          '2': default_warn_args + [],
                          '3': default_warn_args + []}

    def can_linker_accept_rsp(self):
        return False

    def get_pic_args(self):
        # PIC support is not enabled by default for CCRX,
        # if users want to use it, they need to add the required arguments explicitly
        return []

    def get_buildtype_args(self, buildtype):
        return ccrx_buildtype_args[buildtype]

    def get_buildtype_linker_args(self, buildtype):
        return ccrx_buildtype_linker_args[buildtype]

    # Override CCompiler.get_std_shared_lib_link_args
    def get_std_shared_lib_link_args(self):
        return []

    def get_pch_suffix(self):
        return 'pch'

    def get_pch_use_args(self, pch_dir, header):
        return []

    # Override CCompiler.get_dependency_gen_args
    def get_dependency_gen_args(self, outtarget, outfile):
        return []

    # Override CCompiler.build_rpath_args
    def build_rpath_args(self, build_dir, from_dir, rpath_paths, build_rpath, install_rpath):
        return []

    def thread_flags(self, env):
        return []

    def thread_link_flags(self, env):
        return []

    def get_linker_exelist(self):
        return [self.linker_exe]

    def get_linker_lib_prefix(self):
        return '-lib='

    def get_coverage_args(self):
        return []

    def get_coverage_link_args(self):
        return []

    def get_optimization_args(self, optimization_level):
        return ccrx_optimization_args[optimization_level]

    def get_debug_args(self, is_debug):
        return ccrx_debug_args[is_debug]

    @classmethod
    def unix_args_to_native(cls, args):
        result = []
        for i in args:
            if i.startswith('-D'):
                i = '-define=' + i[2:]
            if i.startswith('-I'):
                i = '-include=' + i[2:]
            if i.startswith('-Wl,-rpath='):
                continue
            elif i == '--print-search-dirs':
                continue
            elif i.startswith('-L'):
                continue
            result.append(i)
        return result

    def compute_parameters_with_absolute_paths(self, parameter_list, build_dir):
        for idx, i in enumerate(parameter_list):
            if i[:9] == '-include=':
                parameter_list[idx] = i[:9] + os.path.normpath(os.path.join(build_dir, i[9:]))

        return parameter_list<|MERGE_RESOLUTION|>--- conflicted
+++ resolved
@@ -1291,32 +1291,8 @@
                     paths = paths + ':' + padding
             args.append('-Wl,-rpath,' + paths)
 
-<<<<<<< HEAD
-<<<<<<< HEAD
-<<<<<<< HEAD
-<<<<<<< HEAD
         if mesonlib.is_sunos():
             return args
-=======
-	# BBI_SOL11_4 BEGIN -- just to prevent code of get_compiler_is_linuxlike below -- linux is like sunos and not vice versa
-        if mesonlib.is_sunos():
-            return args
-	# BBI_SOL11_4 END
->>>>>>> This is the fork "sneyx1234/meson" of the current git "mesonbuild/meson" head to converge it to the solaris 11.4 platform based on the sparcv9 and i386 processor architecture.
-=======
-        # BBI_SOL11_4 BEGIN -- just to prevent code of get_compiler_is_linuxlike below -- linux is like sunos and not vice versa
-        if mesonlib.is_sunos():
-            return args
-        # BBI_SOL11_4 END
->>>>>>> Removed mixed tab/space indentation.
-=======
-        if mesonlib.is_sunos():
-            return args
->>>>>>> removed BBI_SOL11_4 comments as requested
-=======
-        if mesonlib.is_sunos():
-            return args
->>>>>>> f91942e1
 
         if get_compiler_is_linuxlike(self):
             # Rpaths to use while linking must be absolute. These are not
