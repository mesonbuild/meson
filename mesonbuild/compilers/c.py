# SPDX-License-Identifier: Apache-2.0
# Copyright 2012-2020 The Meson development team
# Copyright © 2024-2025 Intel Corporation

from __future__ import annotations

import os.path
import typing as T

from .. import options
from ..options import OptionKey
from .. import mlog
from ..mesonlib import MesonException, version_compare
from .c_function_attributes import C_FUNC_ATTRIBUTES
from .mixins.apple import AppleCompilerMixin, AppleCStdsMixin
from .mixins.clike import CLikeCompiler
from .mixins.ccrx import CcrxCompiler
from .mixins.microchip import Xc16Compiler, Xc32Compiler, Xc32CStds
from .mixins.compcert import CompCertCompiler
from .mixins.ti import TICompiler
from .mixins.arm import ArmCompiler, ArmclangCompiler
from .mixins.visualstudio import MSVCCompiler, ClangClCompiler
from .mixins.gnu import GnuCompiler, GnuCStds
from .mixins.gnu import gnu_common_warning_args, gnu_c_warning_args
from .mixins.intel import IntelGnuLikeCompiler, IntelVisualStudioLikeCompiler
from .mixins.clang import ClangCompiler, ClangCStds
from .mixins.elbrus import ElbrusCompiler
from .mixins.pgi import PGICompiler
from .mixins.emscripten import EmscriptenMixin
from .mixins.metrowerks import MetrowerksCompiler
from .mixins.metrowerks import mwccarm_instruction_set_args, mwcceppc_instruction_set_args
from .mixins.tasking import TaskingCompiler
from .mixins.windriver import DiabCompilerMixin
from .compilers import (
    gnu_winlibs,
    msvc_winlibs,
    Compiler,
)

if T.TYPE_CHECKING:
    from ..options import MutableKeyedOptionDictType
    from ..dependencies import Dependency
    from ..environment import Environment
    from ..linkers.linkers import DynamicLinker
    from ..mesonlib import MachineChoice
    from .compilers import CompileCheckMode
    from ..build import BuildTarget

    CompilerMixinBase = Compiler
else:
    CompilerMixinBase = object

ALL_STDS = ['c89', 'c9x', 'c90', 'c99', 'c1x', 'c11', 'c17', 'c18', 'c2x', 'c23', 'c2y']
ALL_STDS += [f'gnu{std[1:]}' for std in ALL_STDS]
ALL_STDS += ['iso9899:1990', 'iso9899:199409', 'iso9899:1999', 'iso9899:2011', 'iso9899:2017', 'iso9899:2018']


class CCompiler(CLikeCompiler, Compiler):
    def attribute_check_func(self, name: str) -> str:
        try:
            return C_FUNC_ATTRIBUTES[name]
        except KeyError:
            raise MesonException(f'Unknown function attribute "{name}"')

    language = 'c'

    def __init__(self, ccache: T.List[str], exelist: T.List[str], version: str, for_machine: MachineChoice,
                 env: Environment, linker: T.Optional['DynamicLinker'] = None,
                 full_version: T.Optional[str] = None):
        # If a child ObjC or CPP class has already set it, don't set it ourselves
        Compiler.__init__(self, ccache, exelist, version, for_machine, env,
                          full_version=full_version, linker=linker)
        CLikeCompiler.__init__(self)

    def get_no_stdinc_args(self) -> T.List[str]:
        return ['-nostdinc']

    def sanity_check(self, work_dir: str) -> None:
        code = 'int main(void) { int class=0; return class; }\n'
        return self._sanity_check_impl(work_dir, 'sanitycheckc.c', code)

    def has_header_symbol(self, hname: str, symbol: str, prefix: str, *,
                          extra_args: T.Union[None, T.List[str], T.Callable[['CompileCheckMode'], T.List[str]]] = None,
                          dependencies: T.Optional[T.List['Dependency']] = None) -> T.Tuple[bool, bool]:
        fargs = {'prefix': prefix, 'header': hname, 'symbol': symbol}
        t = '''{prefix}
        #include <{header}>
        int main(void) {{
            /* If it's not defined as a macro, try to use as a symbol */
            #ifndef {symbol}
                {symbol};
            #endif
            return 0;
        }}'''
        return self.compiles(t.format(**fargs), extra_args=extra_args,
                             dependencies=dependencies)

    def get_options(self) -> 'MutableKeyedOptionDictType':
        opts = super().get_options()
        key = self.form_compileropt_key('std')
        opts.update({
            key: options.UserStdOption('c', ALL_STDS),
        })
        return opts


class ClangCCompiler(ClangCStds, ClangCompiler, CCompiler):

    def __init__(self, ccache: T.List[str], exelist: T.List[str], version: str, for_machine: MachineChoice,
                 env: Environment, linker: T.Optional['DynamicLinker'] = None,
                 defines: T.Optional[T.Dict[str, str]] = None,
                 full_version: T.Optional[str] = None):
        CCompiler.__init__(self, ccache, exelist, version, for_machine, env, linker=linker, full_version=full_version)
        ClangCompiler.__init__(self, defines)
        default_warn_args = ['-Wall', '-Winvalid-pch']
        self.warn_args = {'0': [],
                          '1': default_warn_args,
                          '2': default_warn_args + ['-Wextra'],
                          '3': default_warn_args + ['-Wextra', '-Wpedantic'],
                          'everything': ['-Weverything']}

    def get_options(self) -> 'MutableKeyedOptionDictType':
        opts = super().get_options()
        if self.info.is_windows() or self.info.is_cygwin():
            key = self.form_compileropt_key('winlibs')
            opts[key] = options.UserStringArrayOption(
                self.make_option_name(key),
                'Standard Windows libraries to link against',
                gnu_winlibs)
        return opts

    def get_option_std_args(self, target: BuildTarget, subproject: T.Optional[str] = None) -> T.List[str]:
        args = []
        std = self.get_compileropt_value('std', target, subproject)
        assert isinstance(std, str)
        if std != 'none':
            args.append('-std=' + std)
        return args

    def get_option_link_args(self, target: 'BuildTarget', subproject: T.Optional[str] = None) -> T.List[str]:
        if self.info.is_windows() or self.info.is_cygwin():
            retval = self.get_compileropt_value('winlibs', target, subproject)
            assert isinstance(retval, list)
            libs: T.List[str] = retval.copy()
            for l in libs:
                assert isinstance(l, str)
            return libs
        return []


class ArmLtdClangCCompiler(ClangCCompiler):

    id = 'armltdclang'


class AppleClangCCompiler(AppleCompilerMixin, AppleCStdsMixin, ClangCCompiler):

    """Handle the differences between Apple Clang and Vanilla Clang.

    Right now this just handles the differences between the versions that new
    C standards were added.
    """


class EmscriptenCCompiler(EmscriptenMixin, ClangCCompiler):

    id = 'emscripten'

    # Emscripten uses different version numbers than Clang; `emcc -v` will show
    # the Clang version number used as well (but `emcc --version` does not).
    # See https://github.com/pyodide/pyodide/discussions/4762 for more on
    # emcc <--> clang versions. Note that c17/c18/c2x are always available, since
    # the lowest supported Emscripten version used a new-enough Clang version.
    _C17_VERSION = '>=1.38.35'
    _C18_VERSION = '>=1.38.35'
    _C2X_VERSION = '>=1.38.35'  # 1.38.35 used Clang 9.0.0
    _C23_VERSION = '>=3.1.45'    # 3.1.45 used Clang 18.0.0

    def __init__(self, ccache: T.List[str], exelist: T.List[str], version: str, for_machine: MachineChoice,
                 env: Environment, linker: T.Optional['DynamicLinker'] = None,
                 defines: T.Optional[T.Dict[str, str]] = None,
                 full_version: T.Optional[str] = None):
        if not env.is_cross_build(for_machine):
            raise MesonException('Emscripten compiler can only be used for cross compilation.')
        if not version_compare(version, '>=1.39.19'):
            raise MesonException('Meson requires Emscripten >= 1.39.19')
        ClangCCompiler.__init__(self, ccache, exelist, version, for_machine, env,
                                linker=linker, defines=defines, full_version=full_version)


class ArmclangCCompiler(ArmclangCompiler, CCompiler):
    '''
    Keil armclang
    '''

    def __init__(self, ccache: T.List[str], exelist: T.List[str], version: str, for_machine: MachineChoice,
                 env: Environment, linker: T.Optional['DynamicLinker'] = None,
                 full_version: T.Optional[str] = None):
        CCompiler.__init__(self, ccache, exelist, version, for_machine,
                           env, linker=linker, full_version=full_version)
        ArmclangCompiler.__init__(self)
        default_warn_args = ['-Wall', '-Winvalid-pch']
        self.warn_args = {'0': [],
                          '1': default_warn_args,
                          '2': default_warn_args + ['-Wextra'],
                          '3': default_warn_args + ['-Wextra', '-Wpedantic'],
                          'everything': ['-Weverything']}

    def get_options(self) -> 'MutableKeyedOptionDictType':
        opts = super().get_options()
        key = self.form_compileropt_key('std')
        std_opt = opts[key]
        assert isinstance(std_opt, options.UserStdOption), 'for mypy'
        std_opt.set_versions(['c90', 'c99', 'c11'], gnu=True)
        return opts

    def get_option_std_args(self, target: BuildTarget, subproject: T.Optional[str] = None) -> T.List[str]:
        args = []
        std = self.get_compileropt_value('std', target, subproject)
        assert isinstance(std, str)
        if std != 'none':
            args.append('-std=' + std)
        return args

    def get_option_link_args(self, target: 'BuildTarget', subproject: T.Optional[str] = None) -> T.List[str]:
        return []


class GnuCCompiler(GnuCStds, GnuCompiler, CCompiler):

    _INVALID_PCH_VERSION = ">=3.4.0"

    def __init__(self, ccache: T.List[str], exelist: T.List[str], version: str, for_machine: MachineChoice,
                 env: Environment, linker: T.Optional['DynamicLinker'] = None,
                 defines: T.Optional[T.Dict[str, str]] = None,
                 full_version: T.Optional[str] = None):
        CCompiler.__init__(self, ccache, exelist, version, for_machine, env, linker=linker, full_version=full_version)
        GnuCompiler.__init__(self, defines)
        default_warn_args = ['-Wall']
        if version_compare(self.version, self._INVALID_PCH_VERSION):
            default_warn_args += ['-Winvalid-pch']
        self.warn_args = {'0': [],
                          '1': default_warn_args,
                          '2': default_warn_args + ['-Wextra'],
                          '3': default_warn_args + ['-Wextra', '-Wpedantic'],
                          'everything': (default_warn_args + ['-Wextra', '-Wpedantic'] +
                                         self.supported_warn_args(gnu_common_warning_args) +
                                         self.supported_warn_args(gnu_c_warning_args))}

    def get_options(self) -> 'MutableKeyedOptionDictType':
        opts = super().get_options()
        if self.info.is_windows() or self.info.is_cygwin():
            key = self.form_compileropt_key('winlibs')
            opts[key] = options.UserStringArrayOption(
                self.make_option_name(key),
                'Standard Windows libraries to link against',
                gnu_winlibs)
        return opts

    def get_option_std_args(self, target: BuildTarget, subproject: T.Optional[str] = None) -> T.List[str]:
        args = []
        key = OptionKey('c_std', machine=self.for_machine)
        std = self.get_compileropt_value(key, target, subproject)
        assert isinstance(std, str)
        if std != 'none':
            args.append('-std=' + std)
        return args

    def get_option_link_args(self, target: 'BuildTarget', subproject: T.Optional[str] = None) -> T.List[str]:
        if self.info.is_windows() or self.info.is_cygwin():
            # without a typeddict mypy can't figure this out
            retval = self.get_compileropt_value('winlibs', target, subproject)

            assert isinstance(retval, list)
            libs: T.List[str] = retval.copy()
            for l in libs:
                assert isinstance(l, str)
            return libs
        return []

    def get_pch_use_args(self, pch_dir: str, header: str) -> T.List[str]:
        return ['-fpch-preprocess', '-include', os.path.basename(header)]


class PGICCompiler(PGICompiler, CCompiler):
    def __init__(self, ccache: T.List[str], exelist: T.List[str], version: str, for_machine: MachineChoice,
                 env: Environment, linker: T.Optional['DynamicLinker'] = None,
                 full_version: T.Optional[str] = None):
        CCompiler.__init__(self, ccache, exelist, version, for_machine,
                           env, linker=linker, full_version=full_version)
        PGICompiler.__init__(self)


class NvidiaHPC_CCompiler(PGICompiler, CCompiler):

    id = 'nvidia_hpc'

    def __init__(self, ccache: T.List[str], exelist: T.List[str], version: str, for_machine: MachineChoice,
                 env: Environment, linker: T.Optional['DynamicLinker'] = None,
                 full_version: T.Optional[str] = None):
        CCompiler.__init__(self, ccache, exelist, version, for_machine,
                           env, linker=linker, full_version=full_version)
        PGICompiler.__init__(self)

    def get_options(self) -> 'MutableKeyedOptionDictType':
        opts = super().get_options()
        cppstd_choices = ['c89', 'c90', 'c99', 'c11', 'c17', 'c18']
        std_opt = opts[self.form_compileropt_key('std')]
        assert isinstance(std_opt, options.UserStdOption), 'for mypy'
        std_opt.set_versions(cppstd_choices, gnu=True)
        return opts

    def get_option_std_args(self, target: BuildTarget, subproject: T.Optional[str] = None) -> T.List[str]:
        args: T.List[str] = []
        std = self.get_compileropt_value('std', target, subproject)
        assert isinstance(std, str)
        if std != 'none':
            args.append('-std=' + std)
        return args


class ElbrusCCompiler(ElbrusCompiler, CCompiler):
    def __init__(self, ccache: T.List[str], exelist: T.List[str], version: str, for_machine: MachineChoice,
                 env: Environment, linker: T.Optional['DynamicLinker'] = None,
                 defines: T.Optional[T.Dict[str, str]] = None,
                 full_version: T.Optional[str] = None):
        CCompiler.__init__(self, ccache, exelist, version, for_machine,
                           env, linker=linker, full_version=full_version)
        ElbrusCompiler.__init__(self)

    def get_options(self) -> 'MutableKeyedOptionDictType':
        opts = super().get_options()
        stds = ['c89', 'c9x', 'c99', 'gnu89', 'gnu9x', 'gnu99']
        stds += ['iso9899:1990', 'iso9899:199409', 'iso9899:1999']
        if version_compare(self.version, '>=1.20.00'):
            stds += ['c11', 'gnu11']
        if version_compare(self.version, '>=1.21.00') and version_compare(self.version, '<1.22.00'):
            stds += ['c90', 'c1x', 'gnu90', 'gnu1x', 'iso9899:2011']
        if version_compare(self.version, '>=1.23.00'):
            stds += ['c90', 'c1x', 'gnu90', 'gnu1x', 'iso9899:2011']
        if version_compare(self.version, '>=1.26.00'):
            stds += ['c17', 'c18', 'iso9899:2017', 'iso9899:2018', 'gnu17', 'gnu18']
        key = self.form_compileropt_key('std')
        std_opt = opts[key]
        assert isinstance(std_opt, options.UserStdOption), 'for mypy'
        std_opt.set_versions(stds)
        return opts

    # Elbrus C compiler does not have lchmod, but there is only linker warning, not compiler error.
    # So we should explicitly fail at this case.
    def has_function(self, funcname: str, prefix: str, *,
                     extra_args: T.Optional[T.List[str]] = None,
                     dependencies: T.Optional[T.List['Dependency']] = None) -> T.Tuple[bool, bool]:
        if funcname == 'lchmod':
            return False, False
        return super().has_function(funcname, prefix, extra_args=extra_args, dependencies=dependencies)


class IntelCCompiler(IntelGnuLikeCompiler, CCompiler):
    def __init__(self, ccache: T.List[str], exelist: T.List[str], version: str, for_machine: MachineChoice,
                 env: Environment, linker: T.Optional['DynamicLinker'] = None,
                 full_version: T.Optional[str] = None):
        CCompiler.__init__(self, ccache, exelist, version, for_machine,
                           env, linker=linker, full_version=full_version)
        IntelGnuLikeCompiler.__init__(self)
        self.lang_header = 'c-header'
        default_warn_args = ['-Wall', '-w3']
        self.warn_args = {'0': [],
                          '1': default_warn_args + ['-diag-disable:remark'],
                          '2': default_warn_args + ['-Wextra', '-diag-disable:remark'],
                          '3': default_warn_args + ['-Wextra', '-diag-disable:remark'],
                          'everything': default_warn_args + ['-Wextra']}

    def get_options(self) -> 'MutableKeyedOptionDictType':
        opts = super().get_options()
        stds = ['c89', 'c99']
        if version_compare(self.version, '>=16.0.0'):
            stds += ['c11']
        key = self.form_compileropt_key('std')
        std_opt = opts[key]
        assert isinstance(std_opt, options.UserStdOption), 'for mypy'
        std_opt.set_versions(stds, gnu=True)
        return opts

    def get_option_std_args(self, target: BuildTarget, subproject: T.Optional[str] = None) -> T.List[str]:
        args: T.List[str] = []
        std = self.get_compileropt_value('std', target, subproject)
        assert isinstance(std, str)
        if std != 'none':
            args.append('-std=' + std)
        return args


class IntelLLVMCCompiler(ClangCCompiler):

    id = 'intel-llvm'


class VisualStudioLikeCCompilerMixin(CompilerMixinBase):

    """Shared methods that apply to MSVC-like C compilers."""

    def get_options(self) -> MutableKeyedOptionDictType:
        opts = super().get_options()
        key = self.form_compileropt_key('winlibs')
        opts[key] = options.UserStringArrayOption(
            self.make_option_name(key),
            'Standard Windows libraries to link against',
            msvc_winlibs)
        return opts

    def get_option_link_args(self, target: 'BuildTarget', subproject: T.Optional[str] = None) -> T.List[str]:
        retval = self.get_compileropt_value('winlibs', target, subproject)
        assert isinstance(retval, list)
        libs: T.List[str] = retval.copy()
        for l in libs:
            assert isinstance(l, str)
        return libs


class VisualStudioCCompiler(MSVCCompiler, VisualStudioLikeCCompilerMixin, CCompiler):

    _C11_VERSION = '>=19.28'
    _C17_VERSION = '>=19.28'

    def __init__(self, ccache: T.List[str], exelist: T.List[str], version: str, for_machine: MachineChoice,
                 env: Environment, target: str,
                 linker: T.Optional['DynamicLinker'] = None,
                 full_version: T.Optional[str] = None):
        CCompiler.__init__(self, ccache, exelist, version, for_machine,
                           env, linker=linker, full_version=full_version)
        MSVCCompiler.__init__(self, target)

    def get_options(self) -> 'MutableKeyedOptionDictType':
        opts = super().get_options()
        stds = ['c89', 'c99']
        if version_compare(self.version, self._C11_VERSION):
            stds += ['c11']
        if version_compare(self.version, self._C17_VERSION):
            stds += ['c17', 'c18']
        key = self.form_compileropt_key('std')
        std_opt = opts[key]
        assert isinstance(std_opt, options.UserStdOption), 'for mypy'
        std_opt.set_versions(stds, gnu=True, gnu_deprecated=True)
        return opts

    def get_option_std_args(self, target: BuildTarget, subproject: T.Optional[str] = None) -> T.List[str]:
        args = []
        std = self.get_compileropt_value('std', target, subproject)

        # As of MVSC 16.8, /std:c11 and /std:c17 are the only valid C standard options.
        if std in {'c11'}:
            args.append('/std:c11')
        elif std in {'c17', 'c18'}:
            args.append('/std:c17')
        return args


class ClangClCCompiler(ClangCStds, ClangClCompiler, VisualStudioLikeCCompilerMixin, CCompiler):
    def __init__(self, exelist: T.List[str], version: str, for_machine: MachineChoice,
                 env: Environment, target: str,
                 linker: T.Optional['DynamicLinker'] = None,
                 full_version: T.Optional[str] = None):
        CCompiler.__init__(self, [], exelist, version, for_machine,
                           env, linker=linker, full_version=full_version)
        ClangClCompiler.__init__(self, target)

    def get_option_std_args(self, target: BuildTarget, subproject: T.Optional[str] = None) -> T.List[str]:
        std = self.get_compileropt_value('std', target, subproject)
        assert isinstance(std, str)
        if std != "none":
            return [f'/clang:-std={std}']
        return []


class IntelClCCompiler(IntelVisualStudioLikeCompiler, VisualStudioLikeCCompilerMixin, CCompiler):

    """Intel "ICL" compiler abstraction."""

    def __init__(self, exelist: T.List[str], version: str, for_machine: MachineChoice,
                 env: Environment, target: str,
                 linker: T.Optional['DynamicLinker'] = None,
                 full_version: T.Optional[str] = None):
        CCompiler.__init__(self, [], exelist, version, for_machine,
                           env, linker=linker, full_version=full_version)
        IntelVisualStudioLikeCompiler.__init__(self, target)

    def get_options(self) -> 'MutableKeyedOptionDictType':
        opts = super().get_options()
        key = self.form_compileropt_key('std')
        std_opt = opts[key]
        assert isinstance(std_opt, options.UserStdOption), 'for mypy'
        std_opt.set_versions(['c89', 'c99', 'c11'])
        return opts

    def get_option_std_args(self, target: BuildTarget, subproject: T.Optional[str] = None) -> T.List[str]:
        args: T.List[str] = []
        std = self.get_compileropt_value('std', target, subproject)
        assert isinstance(std, str)
        if std == 'c89':
            mlog.log("ICL doesn't explicitly implement c89, setting the standard to 'none', which is close.", once=True)
        elif std != 'none':
            args.append('/Qstd:' + std)
        return args


class IntelLLVMClCCompiler(IntelClCCompiler):

    id = 'intel-llvm-cl'


class ArmCCompiler(ArmCompiler, CCompiler):
    def __init__(self, ccache: T.List[str], exelist: T.List[str], version: str, for_machine: MachineChoice,
                 env: Environment,
                 linker: T.Optional['DynamicLinker'] = None,
                 full_version: T.Optional[str] = None):
        CCompiler.__init__(self, ccache, exelist, version, for_machine,
                           env, linker=linker, full_version=full_version)
        ArmCompiler.__init__(self)

    def get_options(self) -> 'MutableKeyedOptionDictType':
        opts = super().get_options()
        key = self.form_compileropt_key('std')
        std_opt = opts[key]
        assert isinstance(std_opt, options.UserStdOption), 'for mypy'
        std_opt.set_versions(['c89', 'c99', 'c11'])
        return opts

    def get_option_std_args(self, target: BuildTarget, subproject: T.Optional[str] = None) -> T.List[str]:
        args = []
        std = self.get_compileropt_value('std', target, subproject)
        assert isinstance(std, str)
        if std != 'none':
            args.append('--' + std)
        return args


class CcrxCCompiler(CcrxCompiler, CCompiler):
    def __init__(self, ccache: T.List[str], exelist: T.List[str], version: str, for_machine: MachineChoice,
                 env: Environment,
                 linker: T.Optional['DynamicLinker'] = None,
                 full_version: T.Optional[str] = None):
        CCompiler.__init__(self, ccache, exelist, version, for_machine,
                           env, linker=linker, full_version=full_version)
        CcrxCompiler.__init__(self)

    # Override CCompiler.get_always_args
    def get_always_args(self) -> T.List[str]:
        return ['-nologo']

    def get_options(self) -> 'MutableKeyedOptionDictType':
        opts = super().get_options()
        key = self.form_compileropt_key('std')
        std_opt = opts[key]
        assert isinstance(std_opt, options.UserStdOption), 'for mypy'
        std_opt.set_versions(['c89', 'c99'])
        return opts

    def get_no_stdinc_args(self) -> T.List[str]:
        return []

    def get_option_std_args(self, target: BuildTarget, subproject: T.Optional[str] = None) -> T.List[str]:
        args = []
        std = self.get_compileropt_value('std', target, subproject)
        assert isinstance(std, str)
        if std == 'c89':
            args.append('-lang=c')
        elif std == 'c99':
            args.append('-lang=c99')
        return args

    def get_compile_only_args(self) -> T.List[str]:
        return []

    def get_no_optimization_args(self) -> T.List[str]:
        return ['-optimize=0']

    def get_output_args(self, target: str) -> T.List[str]:
        return [f'-output=obj={target}']

    def get_werror_args(self) -> T.List[str]:
        return ['-change_message=error']

    def get_include_args(self, path: str, is_system: bool) -> T.List[str]:
        if path == '':
            path = '.'
        return ['-include=' + path]


class Xc16CCompiler(Xc16Compiler, CCompiler):
    def __init__(self, ccache: T.List[str], exelist: T.List[str], version: str, for_machine: MachineChoice,
                 env: Environment,
                 linker: T.Optional['DynamicLinker'] = None,
                 full_version: T.Optional[str] = None):
        CCompiler.__init__(self, ccache, exelist, version, for_machine,
                           env, linker=linker, full_version=full_version)
        Xc16Compiler.__init__(self)

    def get_options(self) -> 'MutableKeyedOptionDictType':
        opts = super().get_options()
        key = self.form_compileropt_key('std')
        std_opt = opts[key]
        assert isinstance(std_opt, options.UserStdOption), 'for mypy'
        std_opt.set_versions(['c89', 'c99'], gnu=True)
        return opts

    def get_no_stdinc_args(self) -> T.List[str]:
        return []

    def get_option_std_args(self, target: BuildTarget, subproject: T.Optional[str] = None) -> T.List[str]:
        args = []
        std = self.get_compileropt_value('std', target, subproject)
        assert isinstance(std, str)
        if std != 'none':
            args.append('-ansi')
            args.append('-std=' + std)
        return args

    def get_compile_only_args(self) -> T.List[str]:
        return []

    def get_no_optimization_args(self) -> T.List[str]:
        return ['-O0']

    def get_output_args(self, target: str) -> T.List[str]:
        return [f'-o{target}']

    def get_werror_args(self) -> T.List[str]:
        return ['-change_message=error']

    def get_include_args(self, path: str, is_system: bool) -> T.List[str]:
        if path == '':
            path = '.'
        return ['-I' + path]


class Xc32CCompiler(Xc32CStds, Xc32Compiler, GnuCCompiler):

    """Microchip XC32 C compiler."""

    def __init__(self, ccache: T.List[str], exelist: T.List[str], version: str, for_machine: MachineChoice,
                 env: Environment, linker: T.Optional[DynamicLinker] = None,
                 defines: T.Optional[T.Dict[str, str]] = None,
                 full_version: T.Optional[str] = None):
        GnuCCompiler.__init__(self, ccache, exelist, version, for_machine,
                              env, linker=linker, full_version=full_version, defines=defines)
        Xc32Compiler.__init__(self)


class CompCertCCompiler(CompCertCompiler, CCompiler):
    def __init__(self, ccache: T.List[str], exelist: T.List[str], version: str, for_machine: MachineChoice,
                 env: Environment,
                 linker: T.Optional['DynamicLinker'] = None,
                 full_version: T.Optional[str] = None):
        CCompiler.__init__(self, ccache, exelist, version, for_machine,
                           env, linker=linker, full_version=full_version)
        CompCertCompiler.__init__(self)

    def get_options(self) -> 'MutableKeyedOptionDictType':
        opts = super().get_options()
        key = self.form_compileropt_key('std')
        std_opt = opts[key]
        assert isinstance(std_opt, options.UserStdOption), 'for mypy'
        std_opt.set_versions(['c89', 'c99'])
        return opts

    def get_no_optimization_args(self) -> T.List[str]:
        return ['-O0']

    def get_output_args(self, target: str) -> T.List[str]:
        return [f'-o{target}']

    def get_werror_args(self) -> T.List[str]:
        return ['-Werror']

    def get_include_args(self, path: str, is_system: bool) -> T.List[str]:
        if path == '':
            path = '.'
        return ['-I' + path]

class TICCompiler(TICompiler, CCompiler):
    def __init__(self, ccache: T.List[str], exelist: T.List[str], version: str, for_machine: MachineChoice,
                 env: Environment,
                 linker: T.Optional['DynamicLinker'] = None,
                 full_version: T.Optional[str] = None):
        CCompiler.__init__(self, ccache, exelist, version, for_machine,
                           env, linker=linker, full_version=full_version)
        TICompiler.__init__(self)

    # Override CCompiler.get_always_args
    def get_always_args(self) -> T.List[str]:
        return []

    def get_options(self) -> 'MutableKeyedOptionDictType':
        opts = super().get_options()
        key = self.form_compileropt_key('std')
        std_opt = opts[key]
        assert isinstance(std_opt, options.UserStdOption), 'for mypy'
        std_opt.set_versions(['c89', 'c99', 'c11'])
        return opts

    def get_no_stdinc_args(self) -> T.List[str]:
        return []

    def get_option_std_args(self, target: BuildTarget, subproject: T.Optional[str] = None) -> T.List[str]:
        args = []
        std = self.get_compileropt_value('std', target, subproject)
        assert isinstance(std, str)
        if std != 'none':
            args.append('--' + std)
        return args

class C2000CCompiler(TICCompiler):
    # Required for backwards compat with projects created before ti-cgt support existed
    id = 'c2000'

class C6000CCompiler(TICCompiler):
    id = 'c6000'

class MetrowerksCCompilerARM(MetrowerksCompiler, CCompiler):
    id = 'mwccarm'

    def __init__(self, ccache: T.List[str], exelist: T.List[str], version: str, for_machine: MachineChoice,
                 env: Environment,
                 linker: T.Optional['DynamicLinker'] = None,
                 full_version: T.Optional[str] = None):
        CCompiler.__init__(self, ccache, exelist, version, for_machine,
                           env, linker=linker, full_version=full_version)
        MetrowerksCompiler.__init__(self)

    def get_instruction_set_args(self, instruction_set: str) -> T.Optional[T.List[str]]:
        return mwccarm_instruction_set_args.get(instruction_set, None)

    def get_options(self) -> 'MutableKeyedOptionDictType':
        opts = super().get_options()
        self._update_language_stds(opts, ['c99'])
        return opts

    def get_option_std_args(self, target: BuildTarget, subproject: T.Optional[str] = None) -> T.List[str]:
        args = []
        std = self.get_compileropt_value('std', target, subproject)
        assert isinstance(std, str)
        if std != 'none':
            args.append('-lang')
            args.append(std)
        return args

class MetrowerksCCompilerEmbeddedPowerPC(MetrowerksCompiler, CCompiler):
    id = 'mwcceppc'

    def __init__(self, ccache: T.List[str], exelist: T.List[str], version: str, for_machine: MachineChoice,
                 env: Environment,
                 linker: T.Optional['DynamicLinker'] = None,
                 full_version: T.Optional[str] = None):
        CCompiler.__init__(self, ccache, exelist, version, for_machine,
                           env, linker=linker, full_version=full_version)
        MetrowerksCompiler.__init__(self)

    def get_instruction_set_args(self, instruction_set: str) -> T.Optional[T.List[str]]:
        return mwcceppc_instruction_set_args.get(instruction_set, None)

    def get_options(self) -> 'MutableKeyedOptionDictType':
        opts = super().get_options()
        self._update_language_stds(opts, ['c99'])
        return opts

    def get_option_std_args(self, target: BuildTarget, subproject: T.Optional[str] = None) -> T.List[str]:
        args = []
        std = self.get_compileropt_value('std', target, subproject)
        assert isinstance(std, str)
        if std != 'none':
            args.append('-lang ' + std)
        return args

class TaskingCCompiler(TaskingCompiler, CCompiler):
    id = 'tasking'

    def __init__(self, ccache: T.List[str], exelist: T.List[str], version: str, for_machine: MachineChoice,
                 env: Environment,
                 linker: T.Optional['DynamicLinker'] = None,
                 full_version: T.Optional[str] = None):
<<<<<<< HEAD
        CCompiler.__init__(self, ccache, exelist, version, for_machine, is_cross,
                           info, linker=linker, full_version=full_version)
        TaskingCompiler.__init__(self)

class DiabCCompiler(DiabCompilerMixin, CCompiler):
    """C++ compiler for the Wind River Diab compiler suite"""
    def __init__(self, ccache: T.List[str], exelist: T.List[str], version: str, for_machine: MachineChoice,
                 is_cross: bool, info: 'MachineInfo',
                 linker: T.Optional['DynamicLinker'] = None,
                 full_version: T.Optional[str] = None):
        CCompiler.__init__(self, ccache, exelist, version, for_machine, is_cross,
                           info, linker=linker, full_version=full_version)
        DiabCompilerMixin.__init__(self)

    def get_options(self) -> 'MutableKeyedOptionDictType':
        opts = super().get_options()
        self._update_language_stds(opts, ['c89', 'c90', 'c99'])
        return opts

    def get_option_std_args(self, target: BuildTarget, env: Environment, subproject: T.Optional[str] = None) -> T.List[str]:
        std = self.get_compileropt_value('std', env, target, subproject)
        assert isinstance(std, str)
        flag = {
            'c89': 'dialect-ansi',
            'c90': 'dialect-c89',
            'c99': 'dialect-c99',
        }.get(std)
        if flag is not None:
            return [f'-X{flag}']
        else:
            return []
=======
        CCompiler.__init__(self, ccache, exelist, version, for_machine,
                           env, linker=linker, full_version=full_version)
        TaskingCompiler.__init__(self)
>>>>>>> 21e09772
<|MERGE_RESOLUTION|>--- conflicted
+++ resolved
@@ -779,9 +779,8 @@
                  env: Environment,
                  linker: T.Optional['DynamicLinker'] = None,
                  full_version: T.Optional[str] = None):
-<<<<<<< HEAD
-        CCompiler.__init__(self, ccache, exelist, version, for_machine, is_cross,
-                           info, linker=linker, full_version=full_version)
+        CCompiler.__init__(self, ccache, exelist, version, for_machine,
+                           env, linker=linker, full_version=full_version)
         TaskingCompiler.__init__(self)
 
 class DiabCCompiler(DiabCompilerMixin, CCompiler):
@@ -810,9 +809,4 @@
         if flag is not None:
             return [f'-X{flag}']
         else:
-            return []
-=======
-        CCompiler.__init__(self, ccache, exelist, version, for_machine,
-                           env, linker=linker, full_version=full_version)
-        TaskingCompiler.__init__(self)
->>>>>>> 21e09772
+            return []