# SPDX-License-Identifier: Apache-2.0
# Copyright 2012-2017 The Meson development team

from __future__ import annotations

import functools
import os.path
import typing as T
import enum

from .. import options
from .. import mlog
from ..mesonlib import MesonException, version_compare

from .compilers import (
    gnu_winlibs,
    msvc_winlibs,
    Compiler,
    CompileCheckMode,
)
from .c_function_attributes import CXX_FUNC_ATTRIBUTES, C_FUNC_ATTRIBUTES
from .mixins.apple import AppleCompilerMixin, AppleCPPStdsMixin
from .mixins.clike import CLikeCompiler
from .mixins.ccrx import CcrxCompiler
from .mixins.ti import TICompiler
from .mixins.arm import ArmCompiler, ArmclangCompiler
from .mixins.visualstudio import MSVCCompiler, ClangClCompiler
from .mixins.gnu import GnuCompiler, GnuCPPStds, gnu_common_warning_args, gnu_cpp_warning_args
from .mixins.intel import IntelGnuLikeCompiler, IntelVisualStudioLikeCompiler
from .mixins.clang import ClangCompiler, ClangCPPStds
from .mixins.elbrus import ElbrusCompiler
from .mixins.pgi import PGICompiler
from .mixins.emscripten import EmscriptenMixin
from .mixins.metrowerks import MetrowerksCompiler
from .mixins.metrowerks import mwccarm_instruction_set_args, mwcceppc_instruction_set_args

if T.TYPE_CHECKING:
    from ..options import MutableKeyedOptionDictType
    from ..dependencies import Dependency
    from ..envconfig import MachineInfo
    from ..environment import Environment
    from ..linkers.linkers import DynamicLinker
    from ..mesonlib import MachineChoice, File, FileOrString
    from ..build import BuildTarget
    CompilerMixinBase = CLikeCompiler
else:
    CompilerMixinBase = object

ALL_STDS = ['c++98', 'c++0x', 'c++03', 'c++1y', 'c++1z', 'c++11', 'c++14', 'c++17', 'c++2a', 'c++20', 'c++23', 'c++26']
ALL_STDS += [f'gnu{std[1:]}' for std in ALL_STDS]
ALL_STDS += ['vc++11', 'vc++14', 'vc++17', 'vc++20', 'vc++latest', 'c++latest']


def non_msvc_eh_options(eh: str, args: T.List[str]) -> None:
    if eh == 'none':
        args.append('-fno-exceptions')
    elif eh in {'s', 'c'}:
        mlog.warning(f'non-MSVC compilers do not support {eh} exception handling. '
                     'You may want to set eh to \'default\'.', fatal=False)

class CPPCompiler(CLikeCompiler, Compiler):
    def attribute_check_func(self, name: str) -> str:
        try:
            return CXX_FUNC_ATTRIBUTES.get(name, C_FUNC_ATTRIBUTES[name])
        except KeyError:
            raise MesonException(f'Unknown function attribute "{name}"')

    language = 'cpp'

    def __init__(self, ccache: T.List[str], exelist: T.List[str], version: str, for_machine: MachineChoice, is_cross: bool,
                 info: 'MachineInfo',
                 linker: T.Optional['DynamicLinker'] = None,
                 full_version: T.Optional[str] = None):
        # If a child ObjCPP class has already set it, don't set it ourselves
        Compiler.__init__(self, ccache, exelist, version, for_machine, info,
                          is_cross=is_cross, linker=linker,
                          full_version=full_version)
        CLikeCompiler.__init__(self)

    @classmethod
    def get_display_language(cls) -> str:
        return 'C++'

    def get_no_stdinc_args(self) -> T.List[str]:
        return ['-nostdinc++']

    def get_no_stdlib_link_args(self) -> T.List[str]:
        return ['-nostdlib++']

    def sanity_check(self, work_dir: str, environment: 'Environment') -> None:
        code = 'class breakCCompiler;int main(void) { return 0; }\n'
        return self._sanity_check_impl(work_dir, environment, 'sanitycheckcpp.cc', code)

    def get_compiler_check_args(self, mode: CompileCheckMode) -> T.List[str]:
        # -fpermissive allows non-conforming code to compile which is necessary
        # for many C++ checks. Particularly, the has_header_symbol check is
        # too strict without this and always fails.
        return super().get_compiler_check_args(mode) + ['-fpermissive']

    def has_header_symbol(self, hname: str, symbol: str, prefix: str,
                          env: 'Environment', *,
                          extra_args: T.Union[None, T.List[str], T.Callable[[CompileCheckMode], T.List[str]]] = None,
                          dependencies: T.Optional[T.List['Dependency']] = None) -> T.Tuple[bool, bool]:
        # Check if it's a C-like symbol
        found, cached = super().has_header_symbol(hname, symbol, prefix, env,
                                                  extra_args=extra_args,
                                                  dependencies=dependencies)
        if found:
            return True, cached
        # Check if it's a class or a template
        if extra_args is None:
            extra_args = []
        t = f'''{prefix}
        #include <{hname}>
        using {symbol};
        int main(void) {{ return 0; }}'''
        return self.compiles(t, env, extra_args=extra_args,
                             dependencies=dependencies)

    def _test_cpp_std_arg(self, cpp_std_value: str) -> bool:
        # Test whether the compiler understands a -std=XY argument
        assert cpp_std_value.startswith('-std=')

        # This test does not use has_multi_arguments() for two reasons:
        # 1. has_multi_arguments() requires an env argument, which the compiler
        #    object does not have at this point.
        # 2. even if it did have an env object, that might contain another more
        #    recent -std= argument, which might lead to a cascaded failure.
        CPP_TEST = 'int i = static_cast<int>(0);'
        with self.compile(CPP_TEST, extra_args=[cpp_std_value], mode=CompileCheckMode.COMPILE) as p:
            if p.returncode == 0:
                mlog.debug(f'Compiler accepts {cpp_std_value}:', 'YES')
                return True
            else:
                mlog.debug(f'Compiler accepts {cpp_std_value}:', 'NO')
                return False

    @functools.lru_cache()
    def _find_best_cpp_std(self, cpp_std: str) -> str:
        # The initial version mapping approach to make falling back
        # from '-std=c++14' to '-std=c++1y' was too brittle. For instance,
        # Apple's Clang uses a different versioning scheme to upstream LLVM,
        # making the whole detection logic awfully brittle. Instead, let's
        # just see if feeding GCC or Clang our '-std=' setting works, and
        # if not, try the fallback argument.
        CPP_FALLBACKS = {
            'c++11': 'c++0x',
            'gnu++11': 'gnu++0x',
            'c++14': 'c++1y',
            'gnu++14': 'gnu++1y',
            'c++17': 'c++1z',
            'gnu++17': 'gnu++1z',
            'c++20': 'c++2a',
            'gnu++20': 'gnu++2a',
            'c++23': 'c++2b',
            'gnu++23': 'gnu++2b',
            'c++26': 'c++2c',
            'gnu++26': 'gnu++2c',
        }

        # Currently, remapping is only supported for Clang, Elbrus and GCC
        assert self.id in frozenset(['clang', 'lcc', 'gcc', 'emscripten', 'armltdclang', 'intel-llvm'])

        if cpp_std not in CPP_FALLBACKS:
            # 'c++03' and 'c++98' don't have fallback types
            return '-std=' + cpp_std

        for i in (cpp_std, CPP_FALLBACKS[cpp_std]):
            cpp_std_value = '-std=' + i
            if self._test_cpp_std_arg(cpp_std_value):
                return cpp_std_value

        raise MesonException(f'C++ Compiler does not support -std={cpp_std}')

    def get_options(self) -> 'MutableKeyedOptionDictType':
        opts = super().get_options()
        key = self.form_compileropt_key('std')
        opts.update({
            key: options.UserStdOption('cpp', ALL_STDS),
        })
        return opts


class _StdCPPLibMixin(CompilerMixinBase):

    """Detect whether to use libc++ or libstdc++."""

    def language_stdlib_provider(self, env: Environment) -> str:
        # https://stackoverflow.com/a/31658120
        header = 'version' if self.has_header('version', '', env)[0] else 'ciso646'
        is_libcxx = self.has_header_symbol(header, '_LIBCPP_VERSION', '', env)[0]
        lib = 'c++' if is_libcxx else 'stdc++'
        return lib

    @functools.lru_cache(None)
    def language_stdlib_only_link_flags(self, env: Environment) -> T.List[str]:
        """Detect the C++ stdlib and default search dirs

        As an optimization, this method will cache the value, to avoid building the same values over and over

        :param env: An Environment object
        :raises MesonException: If a stdlib cannot be determined
        """

        # We need to apply the search prefix here, as these link arguments may
        # be passed to a different compiler with a different set of default
        # search paths, such as when using Clang for C/C++ and gfortran for
        # fortran.
        search_dirs = [f'-L{d}' for d in self.get_compiler_dirs(env, 'libraries')]

        machine = env.machines[self.for_machine]
        assert machine is not None, 'for mypy'

        lib = self.language_stdlib_provider(env)
        if self.find_library(lib, env, []) is not None:
            return search_dirs + [f'-l{lib}']

        # TODO: maybe a bug exception?
        raise MesonException('Could not detect either libc++ or libstdc++ as your C++ stdlib implementation.')


class ClangCPPCompiler(_StdCPPLibMixin, ClangCPPStds, ClangCompiler, CPPCompiler):

    def __init__(self, ccache: T.List[str], exelist: T.List[str], version: str, for_machine: MachineChoice, is_cross: bool,
                 info: 'MachineInfo',
                 linker: T.Optional['DynamicLinker'] = None,
                 defines: T.Optional[T.Dict[str, str]] = None,
                 full_version: T.Optional[str] = None):
        CPPCompiler.__init__(self, ccache, exelist, version, for_machine, is_cross,
                             info, linker=linker, full_version=full_version)
        ClangCompiler.__init__(self, defines)
        default_warn_args = ['-Wall', '-Winvalid-pch']
        self.warn_args = {'0': [],
                          '1': default_warn_args,
                          '2': default_warn_args + ['-Wextra'],
                          '3': default_warn_args + ['-Wextra', '-Wpedantic'],
                          'everything': ['-Weverything']}

    def get_options(self) -> 'MutableKeyedOptionDictType':
        opts = super().get_options()

        key = self.form_compileropt_key('eh')
        opts[key] = options.UserComboOption(
            self.make_option_name(key),
            'C++ exception handling type.',
            'default',
            choices=['none', 'default', 'a', 's', 'sc'])

        key = self.form_compileropt_key('rtti')
        opts[key] = options.UserBooleanOption(
            self.make_option_name(key),
            'Enable RTTI',
            True)

        key = self.form_compileropt_key('debugstl')
        opts[key] = options.UserBooleanOption(
            self.make_option_name(key),
            'STL debug mode',
            False)

        if self.info.is_windows() or self.info.is_cygwin():
            key = self.form_compileropt_key('winlibs')
            opts[key] = options.UserStringArrayOption(
                self.make_option_name(key),
                'Standard Win libraries to link against',
                gnu_winlibs)
        return opts

    def get_option_compile_args(self, target: 'BuildTarget', env: 'Environment', subproject: T.Optional[str] = None) -> T.List[str]:
        args: T.List[str] = []

        rtti = self.get_compileropt_value('rtti', env, target, subproject)
        debugstl = self.get_compileropt_value('debugstl', env, target, subproject)
        eh = self.get_compileropt_value('eh', env, target, subproject)

        assert isinstance(rtti, bool)
        assert isinstance(eh, str)
        assert isinstance(debugstl, bool)

        non_msvc_eh_options(eh, args)

        if debugstl:
            args.append('-D_GLIBCXX_DEBUG=1')

            # We can't do _LIBCPP_DEBUG because it's unreliable unless libc++ was built with it too:
            # https://discourse.llvm.org/t/building-a-program-with-d-libcpp-debug-1-against-a-libc-that-is-not-itself-built-with-that-define/59176/3
            # Note that unlike _GLIBCXX_DEBUG, _MODE_DEBUG doesn't break ABI. It's just slow.
            if version_compare(self.version, '>=18'):
                args.append('-D_LIBCPP_HARDENING_MODE=_LIBCPP_HARDENING_MODE_DEBUG')

        if not rtti:
            args.append('-fno-rtti')

        return args

    def get_option_std_args(self, target: BuildTarget, env: Environment, subproject: T.Optional[str] = None) -> T.List[str]:
        args: T.List[str] = []
        std = self.get_compileropt_value('std', env, target, subproject)
        assert isinstance(std, str)
        if std != 'none':
            args.append(self._find_best_cpp_std(std))
        return args

    def get_option_link_args(self, target: 'BuildTarget', env: 'Environment', subproject: T.Optional[str] = None) -> T.List[str]:
        if self.info.is_windows() or self.info.is_cygwin():
            # without a typedict mypy can't understand this.
            retval = self.get_compileropt_value('winlibs', env, target, subproject)
            assert isinstance(retval, list)
            libs = retval[:]
            for l in libs:
                assert isinstance(l, str)
            return libs
        return []

    def is_libcpp_enable_assertions_deprecated(self) -> bool:
        return version_compare(self.version, ">=18")

    def get_assert_args(self, disable: bool, env: 'Environment') -> T.List[str]:
        if disable:
            return ['-DNDEBUG']

        # Don't inject the macro if the compiler already has it pre-defined.
        for macro in ['_GLIBCXX_ASSERTIONS', '_LIBCPP_HARDENING_MODE', '_LIBCPP_ENABLE_ASSERTIONS']:
            if self.defines.get(macro) is not None:
                return []

        if self.language_stdlib_provider(env) == 'stdc++':
            return ['-D_GLIBCXX_ASSERTIONS=1']
        else:
            if self.is_libcpp_enable_assertions_deprecated():
                return ['-D_LIBCPP_HARDENING_MODE=_LIBCPP_HARDENING_MODE_FAST']
            elif version_compare(self.version, '>=15'):
                return ['-D_LIBCPP_ENABLE_ASSERTIONS=1']

        return []

    def get_pch_use_args(self, pch_dir: str, header: str) -> T.List[str]:
        args = super().get_pch_use_args(pch_dir, header)
        if version_compare(self.version, '>=11'):
            return ['-fpch-instantiate-templates'] + args
        return args


class ArmLtdClangCPPCompiler(ClangCPPCompiler):

    id = 'armltdclang'


class AppleClangCPPCompiler(AppleCompilerMixin, AppleCPPStdsMixin, ClangCPPCompiler):
    def is_libcpp_enable_assertions_deprecated(self) -> bool:
        # Upstream libc++ deprecated _LIBCPP_ENABLE_ASSERTIONS
        # in favor of _LIBCPP_HARDENING_MODE from version 18 onwards,
        # but Apple Clang 16's libc++ has back-ported that change.
        # See: https://github.com/mesonbuild/meson/issues/14440 and
        # https://github.com/mesonbuild/meson/issues/14856
        return version_compare(self.version, ">=16")


class EmscriptenCPPCompiler(EmscriptenMixin, ClangCPPCompiler):

    id = 'emscripten'

    # Emscripten uses different version numbers than Clang; `emcc -v` will show
    # the Clang version number used as well (but `emcc --version` does not).
    # See https://github.com/pyodide/pyodide/discussions/4762 for more on
    # emcc <--> clang versions. Note, although earlier versions claim to be the
    # Clang versions 12.0.0 and 17.0.0 required for these C++ standards, they
    # only accept the flags in the later versions below.
    _CPP23_VERSION = '>=2.0.10'
    _CPP26_VERSION = '>=3.1.39'

    def __init__(self, ccache: T.List[str], exelist: T.List[str], version: str, for_machine: MachineChoice, is_cross: bool,
                 info: 'MachineInfo',
                 linker: T.Optional['DynamicLinker'] = None,
                 defines: T.Optional[T.Dict[str, str]] = None,
                 full_version: T.Optional[str] = None):
        if not is_cross:
            raise MesonException('Emscripten compiler can only be used for cross compilation.')
        if not version_compare(version, '>=1.39.19'):
            raise MesonException('Meson requires Emscripten >= 1.39.19')
        ClangCPPCompiler.__init__(self, ccache, exelist, version, for_machine, is_cross,
                                  info, linker=linker,
                                  defines=defines, full_version=full_version)

    def get_option_std_args(self, target: BuildTarget, env: Environment, subproject: T.Optional[str] = None) -> T.List[str]:
        args: T.List[str] = []
        std = self.get_compileropt_value('std', env, target, subproject)
        assert isinstance(std, str)
        if std != 'none':
            args.append(self._find_best_cpp_std(std))
        return args


class ArmclangCPPCompiler(ArmclangCompiler, CPPCompiler):
    '''
    Keil armclang
    '''

    def __init__(self, ccache: T.List[str], exelist: T.List[str], version: str, for_machine: MachineChoice, is_cross: bool,
                 info: 'MachineInfo',
                 linker: T.Optional['DynamicLinker'] = None,
                 full_version: T.Optional[str] = None):
        CPPCompiler.__init__(self, ccache, exelist, version, for_machine, is_cross,
                             info, linker=linker, full_version=full_version)
        ArmclangCompiler.__init__(self)
        default_warn_args = ['-Wall', '-Winvalid-pch']
        self.warn_args = {'0': [],
                          '1': default_warn_args,
                          '2': default_warn_args + ['-Wextra'],
                          '3': default_warn_args + ['-Wextra', '-Wpedantic'],
                          'everything': ['-Weverything']}

    def get_options(self) -> 'MutableKeyedOptionDictType':
        opts = super().get_options()

        key = self.form_compileropt_key('eh')
        opts[key] = options.UserComboOption(
            self.make_option_name(key),
            'C++ exception handling type.',
            'default',
            choices=['none', 'default', 'a', 's', 'sc'])

        key = self.form_compileropt_key('std')
        std_opt = opts[key]
        assert isinstance(std_opt, options.UserStdOption), 'for mypy'
        std_opt.set_versions(['c++98', 'c++03', 'c++11', 'c++14', 'c++17'], gnu=True)
        return opts

    def get_option_std_args(self, target: BuildTarget, env: Environment, subproject: T.Optional[str] = None) -> T.List[str]:
        args: T.List[str] = []
        std = self.get_compileropt_value('std', env, target, subproject)
        assert isinstance(std, str)
        if std != 'none':
            args.append('-std=' + std)

        eh = self.get_compileropt_value('eh', env, target, subproject)
        assert isinstance(eh, str)
        non_msvc_eh_options(eh, args)

        return args

    def get_option_link_args(self, target: 'BuildTarget', env: 'Environment', subproject: T.Optional[str] = None) -> T.List[str]:
        return []


class GnuCPPCompiler(_StdCPPLibMixin, GnuCPPStds, GnuCompiler, CPPCompiler):
    def __init__(self, ccache: T.List[str], exelist: T.List[str], version: str, for_machine: MachineChoice, is_cross: bool,
                 info: 'MachineInfo',
                 linker: T.Optional['DynamicLinker'] = None,
                 defines: T.Optional[T.Dict[str, str]] = None,
                 full_version: T.Optional[str] = None):
        CPPCompiler.__init__(self, ccache, exelist, version, for_machine, is_cross,
                             info, linker=linker, full_version=full_version)
        GnuCompiler.__init__(self, defines)
        default_warn_args = ['-Wall', '-Winvalid-pch']
        self.warn_args = {'0': [],
                          '1': default_warn_args,
                          '2': default_warn_args + ['-Wextra'],
                          '3': default_warn_args + ['-Wextra', '-Wpedantic'],
                          'everything': (default_warn_args + ['-Wextra', '-Wpedantic'] +
                                         self.supported_warn_args(gnu_common_warning_args) +
                                         self.supported_warn_args(gnu_cpp_warning_args))}

    def get_options(self) -> 'MutableKeyedOptionDictType':
        opts = super().get_options()

        key = self.form_compileropt_key('eh')
        opts[key] = options.UserComboOption(
            self.make_option_name(key),
            'C++ exception handling type.',
            'default',
            choices=['none', 'default', 'a', 's', 'sc'])

        key = self.form_compileropt_key('rtti')
        opts[key] = options.UserBooleanOption(
            self.make_option_name(key),
            'Enable RTTI',
            True)

        key = self.form_compileropt_key('debugstl')
        opts[key] = options.UserBooleanOption(
            self.make_option_name(key),
            'STL debug mode',
            False)

        if self.info.is_windows() or self.info.is_cygwin():
            key = key.evolve(name='cpp_winlibs')
            opts[key] = options.UserStringArrayOption(
                self.make_option_name(key),
                'Standard Win libraries to link against',
                gnu_winlibs)

        return opts

    def get_option_compile_args(self, target: 'BuildTarget', env: 'Environment', subproject: T.Optional[str] = None) -> T.List[str]:
        args: T.List[str] = []

        rtti = self.get_compileropt_value('rtti', env, target, subproject)
        debugstl = self.get_compileropt_value('debugstl', env, target, subproject)
        eh = self.get_compileropt_value('eh', env, target, subproject)

        assert isinstance(rtti, bool)
        assert isinstance(eh, str)
        assert isinstance(debugstl, bool)

        non_msvc_eh_options(eh, args)

        if not rtti:
            args.append('-fno-rtti')

        if debugstl:
            args.append('-D_GLIBCXX_DEBUG=1')
        return args

    def get_option_std_args(self, target: BuildTarget, env: Environment, subproject: T.Optional[str] = None) -> T.List[str]:
        args: T.List[str] = []
        std = self.get_compileropt_value('std', env, target, subproject)
        assert isinstance(std, str)
        if std != 'none':
            args.append(self._find_best_cpp_std(std))
        return args

    def get_option_link_args(self, target: 'BuildTarget', env: 'Environment', subproject: T.Optional[str] = None) -> T.List[str]:
        if self.info.is_windows() or self.info.is_cygwin():
            # without a typedict mypy can't understand this.
            retval = self.get_compileropt_value('winlibs', env, target, subproject)
            assert isinstance(retval, list)
            libs: T.List[str] = retval[:]
            for l in libs:
                assert isinstance(l, str)
            return libs
        return []

    def get_assert_args(self, disable: bool, env: 'Environment') -> T.List[str]:
        if disable:
            return ['-DNDEBUG']

        # Don't inject the macro if the compiler already has it pre-defined.
        for macro in ['_GLIBCXX_ASSERTIONS', '_LIBCPP_HARDENING_MODE', '_LIBCPP_ENABLE_ASSERTIONS']:
            if self.defines.get(macro) is not None:
                return []

        if self.language_stdlib_provider(env) == 'stdc++':
            return ['-D_GLIBCXX_ASSERTIONS=1']
        else:
            if version_compare(self.version, '>=18'):
                return ['-D_LIBCPP_HARDENING_MODE=_LIBCPP_HARDENING_MODE_FAST']
            elif version_compare(self.version, '>=15'):
                return ['-D_LIBCPP_ENABLE_ASSERTIONS=1']

        return []

    def get_pch_use_args(self, pch_dir: str, header: str) -> T.List[str]:
        return ['-fpch-preprocess', '-include', os.path.basename(header)]


class PGICPPCompiler(PGICompiler, CPPCompiler):
    def __init__(self, ccache: T.List[str], exelist: T.List[str], version: str, for_machine: MachineChoice, is_cross: bool,
                 info: 'MachineInfo',
                 linker: T.Optional['DynamicLinker'] = None,
                 full_version: T.Optional[str] = None):
        CPPCompiler.__init__(self, ccache, exelist, version, for_machine, is_cross,
                             info, linker=linker, full_version=full_version)
        PGICompiler.__init__(self)


class NvidiaHPC_CPPCompiler(PGICompiler, CPPCompiler):

    id = 'nvidia_hpc'

    def __init__(self, ccache: T.List[str], exelist: T.List[str], version: str, for_machine: MachineChoice, is_cross: bool,
                 info: 'MachineInfo',
                 linker: T.Optional['DynamicLinker'] = None,
                 full_version: T.Optional[str] = None):
        CPPCompiler.__init__(self, ccache, exelist, version, for_machine, is_cross,
                             info, linker=linker, full_version=full_version)
        PGICompiler.__init__(self)

    def get_options(self) -> 'MutableKeyedOptionDictType':
        opts = super().get_options()
        cppstd_choices = [
            'c++98', 'c++03', 'c++11', 'c++14', 'c++17', 'c++20', 'c++23',
            'gnu++98', 'gnu++03', 'gnu++11', 'gnu++14', 'gnu++17', 'gnu++20'
        ]
        std_opt = opts[self.form_compileropt_key('std')]
        assert isinstance(std_opt, options.UserStdOption), 'for mypy'
        std_opt.set_versions(cppstd_choices)
        return opts


class ElbrusCPPCompiler(ElbrusCompiler, CPPCompiler):
    def __init__(self, ccache: T.List[str], exelist: T.List[str], version: str, for_machine: MachineChoice, is_cross: bool,
                 info: 'MachineInfo',
                 linker: T.Optional['DynamicLinker'] = None,
                 defines: T.Optional[T.Dict[str, str]] = None,
                 full_version: T.Optional[str] = None):
        CPPCompiler.__init__(self, ccache, exelist, version, for_machine, is_cross,
                             info, linker=linker, full_version=full_version)
        ElbrusCompiler.__init__(self)

    def get_options(self) -> 'MutableKeyedOptionDictType':
        opts = super().get_options()

        key = self.form_compileropt_key('eh')
        opts[key] = options.UserComboOption(
            self.make_option_name(key),
            'C++ exception handling type.',
            'default',
            choices=['none', 'default', 'a', 's', 'sc'])

        key = self.form_compileropt_key('debugstl')
        opts[key] = options.UserBooleanOption(
            self.make_option_name(key),
            'STL debug mode',
            False)

        cpp_stds = ['c++98']
        if version_compare(self.version, '>=1.20.00'):
            cpp_stds += ['c++03', 'c++0x', 'c++11']
        if version_compare(self.version, '>=1.21.00') and version_compare(self.version, '<1.22.00'):
            cpp_stds += ['c++14', 'c++1y']
        if version_compare(self.version, '>=1.22.00'):
            cpp_stds += ['c++14']
        if version_compare(self.version, '>=1.23.00'):
            cpp_stds += ['c++1y']
        if version_compare(self.version, '>=1.24.00'):
            cpp_stds += ['c++1z', 'c++17']
        if version_compare(self.version, '>=1.25.00'):
            cpp_stds += ['c++2a']
        if version_compare(self.version, '>=1.26.00'):
            cpp_stds += ['c++20']

        key = self.form_compileropt_key('std')
        std_opt = opts[key]
        assert isinstance(std_opt, options.UserStdOption), 'for mypy'
        std_opt.set_versions(cpp_stds, gnu=True)
        return opts

    # Elbrus C++ compiler does not have lchmod, but there is only linker warning, not compiler error.
    # So we should explicitly fail at this case.
    def has_function(self, funcname: str, prefix: str, env: 'Environment', *,
                     extra_args: T.Optional[T.List[str]] = None,
                     dependencies: T.Optional[T.List['Dependency']] = None) -> T.Tuple[bool, bool]:
        if funcname == 'lchmod':
            return False, False
        else:
            return super().has_function(funcname, prefix, env,
                                        extra_args=extra_args,
                                        dependencies=dependencies)

    # Elbrus C++ compiler does not support RTTI, so don't check for it.
    def get_option_compile_args(self, target: 'BuildTarget', env: 'Environment', subproject: T.Optional[str] = None) -> T.List[str]:
        args: T.List[str] = []
        eh = self.get_compileropt_value('eh', env, target, subproject)
        assert isinstance(eh, str)

        non_msvc_eh_options(eh, args)

        debugstl = self.get_compileropt_value('debugstl', env, target, subproject)
        assert isinstance(debugstl, str)
        if debugstl:
            args.append('-D_GLIBCXX_DEBUG=1')
        return args

    def get_option_std_args(self, target: BuildTarget, env: Environment, subproject: T.Optional[str] = None) -> T.List[str]:
        args: T.List[str] = []
        std = self.get_compileropt_value('std', env, target, subproject)
        assert isinstance(std, str)
        if std != 'none':
            args.append(self._find_best_cpp_std(std))
        return args


class IntelCPPCompiler(IntelGnuLikeCompiler, CPPCompiler):
    def __init__(self, ccache: T.List[str], exelist: T.List[str], version: str, for_machine: MachineChoice, is_cross: bool,
                 info: 'MachineInfo',
                 linker: T.Optional['DynamicLinker'] = None,
                 full_version: T.Optional[str] = None):
        CPPCompiler.__init__(self, ccache, exelist, version, for_machine, is_cross,
                             info, linker=linker, full_version=full_version)
        IntelGnuLikeCompiler.__init__(self)
        self.lang_header = 'c++-header'
        default_warn_args = ['-Wall', '-w3', '-Wpch-messages']
        self.warn_args = {'0': [],
                          '1': default_warn_args + ['-diag-disable:remark'],
                          '2': default_warn_args + ['-Wextra', '-diag-disable:remark'],
                          '3': default_warn_args + ['-Wextra', '-diag-disable:remark'],
                          'everything': default_warn_args + ['-Wextra']}

    def get_options(self) -> 'MutableKeyedOptionDictType':
        opts = super().get_options()

        key = self.form_compileropt_key('eh')
        opts[key] = options.UserComboOption(
            self.make_option_name(key),
            'C++ exception handling type.',
            'default',
            choices=['none', 'default', 'a', 's', 'sc'])

        key = self.form_compileropt_key('rtti')
        opts[key] = options.UserBooleanOption(
            self.make_option_name(key),
            'Enable RTTI',
            True)

        key = self.form_compileropt_key('debugstl')
        opts[key] = options.UserBooleanOption(
            self.make_option_name(key),
            'STL debug mode',
            False)

        # Every Unix compiler under the sun seems to accept -std=c++03,
        # with the exception of ICC. Instead of preventing the user from
        # globally requesting C++03, we transparently remap it to C++98
        c_stds = ['c++98', 'c++03']
        g_stds = ['gnu++98', 'gnu++03']
        if version_compare(self.version, '>=15.0.0'):
            c_stds += ['c++11', 'c++14']
            g_stds += ['gnu++11']
        if version_compare(self.version, '>=16.0.0'):
            c_stds += ['c++17']
        if version_compare(self.version, '>=17.0.0'):
            g_stds += ['gnu++14']
        if version_compare(self.version, '>=19.1.0'):
            c_stds += ['c++2a']
            g_stds += ['gnu++2a']

        self._update_language_stds(opts, c_stds + g_stds)
        return opts

    def get_option_compile_args(self, target: 'BuildTarget', env: 'Environment', subproject: T.Optional[str] = None) -> T.List[str]:
        args: T.List[str] = []

        rtti = self.get_compileropt_value('rtti', env, target, subproject)
        debugstl = self.get_compileropt_value('debugstl', env, target, subproject)
        eh = self.get_compileropt_value('eh', env, target, subproject)

        assert isinstance(rtti, bool)
        assert isinstance(eh, str)
        assert isinstance(debugstl, bool)

        if eh == 'none':
            args.append('-fno-exceptions')
        if rtti:
            args.append('-fno-rtti')
        if debugstl:
            args.append('-D_GLIBCXX_DEBUG=1')
        return args

    def get_option_std_args(self, target: BuildTarget, env: Environment, subproject: T.Optional[str] = None) -> T.List[str]:
        args: T.List[str] = []
        std = self.get_compileropt_value('std', env, target, subproject)
        assert isinstance(std, str)
        if std != 'none':
            remap_cpp03 = {
                'c++03': 'c++98',
                'gnu++03': 'gnu++98'
            }
            args.append('-std=' + remap_cpp03.get(std, std))

        return args

    def get_option_link_args(self, target: 'BuildTarget', env: 'Environment', subproject: T.Optional[str] = None) -> T.List[str]:
        return []


class IntelLLVMCPPCompiler(ClangCPPCompiler):

    id = 'intel-llvm'


class VisualStudioLikeCPPCompilerMixin(CompilerMixinBase):

    """Mixin for C++ specific method overrides in MSVC-like compilers."""

    VC_VERSION_MAP = {
        'none': (True, None),
        'vc++11': (True, 11),
        'vc++14': (True, 14),
        'vc++17': (True, 17),
        'vc++20': (True, 20),
        'vc++latest': (True, "latest"),
        'c++11': (False, 11),
        'c++14': (False, 14),
        'c++17': (False, 17),
        'c++20': (False, 20),
        'c++latest': (False, "latest"),
    }

    def get_option_link_args(self, target: 'BuildTarget', env: 'Environment', subproject: T.Optional[str] = None) -> T.List[str]:
        # need a typeddict for this
        key = self.form_compileropt_key('winlibs').evolve(subproject=subproject)
        if target:
            value = env.coredata.get_option_for_target(target, key)
        else:
            value = env.coredata.optstore.get_value_for(key)
        return T.cast('T.List[str]', value)[:]

    def _get_options_impl(self, opts: 'MutableKeyedOptionDictType', cpp_stds: T.List[str]) -> 'MutableKeyedOptionDictType':
        opts = super().get_options()

        key = self.form_compileropt_key('eh')
        opts[key] = options.UserComboOption(
            self.make_option_name(key),
            'C++ exception handling type.',
            'default',
            choices=['none', 'default', 'a', 's', 'sc'])

        key = self.form_compileropt_key('rtti')
        opts[key] = options.UserBooleanOption(
            self.make_option_name(key),
            'Enable RTTI',
            True)

        key = self.form_compileropt_key('winlibs')
        opts[key] = options.UserStringArrayOption(
            self.make_option_name(key),
            'Standard Win libraries to link against',
            msvc_winlibs)

        std_opt = opts[self.form_compileropt_key('std')]
        assert isinstance(std_opt, options.UserStdOption), 'for mypy'
        std_opt.set_versions(cpp_stds)
        return opts

    def get_option_compile_args(self, target: 'BuildTarget', env: 'Environment', subproject: T.Optional[str] = None) -> T.List[str]:
        args: T.List[str] = []

        eh = self.get_compileropt_value('eh', env, target, subproject)
        rtti = self.get_compileropt_value('rtti', env, target, subproject)

        assert isinstance(rtti, bool)
        assert isinstance(eh, str)

        if eh == 'default':
            args.append('/EHsc')
        elif eh == 'none':
            args.append('/EHs-c-')
        else:
            args.append('/EH' + eh)

        if not rtti:
            args.append('/GR-')

        return args

    def get_option_std_args(self, target: BuildTarget, env: Environment, subproject: T.Optional[str] = None) -> T.List[str]:
        args: T.List[str] = []
        std = self.get_compileropt_value('std', env, target, subproject)
        assert isinstance(std, str)

        permissive, ver = self.VC_VERSION_MAP[std]
        if ver is not None:
            args.append(f'/std:c++{ver}')
        if not permissive:
            args.append('/permissive-')
        return args

    def get_compiler_check_args(self, mode: CompileCheckMode) -> T.List[str]:
        # XXX: this is a hack because so much GnuLike stuff is in the base CPPCompiler class.
        return Compiler.get_compiler_check_args(self, mode)

class CPP11AsCPP14Mixin(CompilerMixinBase):

    """Mixin class for VisualStudio and ClangCl to replace C++11 std with C++14.

    This is a limitation of Clang and MSVC that ICL doesn't share.
    """

    def get_option_std_args(self, target: BuildTarget, env: Environment, subproject: T.Optional[str] = None) -> T.List[str]:
        # Note: there is no explicit flag for supporting C++11; we attempt to do the best we can
        # which means setting the C++ standard version to C++14, in compilers that support it
        # (i.e., after VS2015U3)
        # if one is using anything before that point, one cannot set the standard.
        stdkey = self.form_compileropt_key('std').evolve(subproject=subproject)
        if target is not None:
            std = env.coredata.get_option_for_target(target, stdkey)
        else:
            std = env.coredata.optstore.get_value_for(stdkey)
        if std in {'vc++11', 'c++11'}:
            mlog.warning(self.id, 'does not support C++11;',
                         'attempting best effort; setting the standard to C++14',
                         once=True, fatal=False)
        original_args = super().get_option_std_args(target, env, subproject)
        std_mapping = {'/std:c++11': '/std:c++14'}
        processed_args = [std_mapping.get(x, x) for x in original_args]
        return processed_args


class VisualStudioCPPCompiler(CPP11AsCPP14Mixin, VisualStudioLikeCPPCompilerMixin, MSVCCompiler, CPPCompiler):

    id = 'msvc'

    def __init__(self, ccache: T.List[str], exelist: T.List[str], version: str, for_machine: MachineChoice,
                 is_cross: bool, info: 'MachineInfo', target: str,
                 linker: T.Optional['DynamicLinker'] = None,
                 full_version: T.Optional[str] = None):
        CPPCompiler.__init__(self, ccache, exelist, version, for_machine, is_cross,
                             info, linker=linker, full_version=full_version)
        MSVCCompiler.__init__(self, target)

        # By default, MSVC has a broken __cplusplus define that pretends to be c++98:
        # https://docs.microsoft.com/en-us/cpp/build/reference/zc-cplusplus?view=msvc-160
        # Pass the flag to enable a truthful define, if possible.
        if version_compare(self.version, '>= 19.14.26428'):
            self.always_args = self.always_args + ['/Zc:__cplusplus']

    def get_options(self) -> 'MutableKeyedOptionDictType':
        cpp_stds = ['none', 'c++11', 'vc++11']
        # Visual Studio 2015 and later
        if version_compare(self.version, '>=19'):
            cpp_stds.extend(['c++14', 'c++latest', 'vc++latest'])
        # Visual Studio 2017 and later
        if version_compare(self.version, '>=19.11'):
            cpp_stds.extend(['vc++14', 'c++17', 'vc++17'])
        if version_compare(self.version, '>=19.29'):
            cpp_stds.extend(['c++20', 'vc++20'])
        return self._get_options_impl(super().get_options(), cpp_stds)

    def get_option_std_args(self, target: BuildTarget, env: Environment, subproject: T.Optional[str] = None) -> T.List[str]:
        std = self.get_compileropt_value('std', env, target, subproject)
        if std != 'none' and version_compare(self.version, '<19.00.24210'):
            mlog.warning('This version of MSVC does not support cpp_std arguments', fatal=False)

        args = super().get_option_std_args(target, env, subproject)

        if version_compare(self.version, '<19.11'):
            try:
                i = args.index('/permissive-')
            except ValueError:
                return args
            del args[i]
        return args

class ClangClCPPCompiler(CPP11AsCPP14Mixin, VisualStudioLikeCPPCompilerMixin, ClangClCompiler, CPPCompiler):

    id = 'clang-cl'

    def __init__(self, exelist: T.List[str], version: str, for_machine: MachineChoice,
                 is_cross: bool, info: 'MachineInfo', target: str,
                 linker: T.Optional['DynamicLinker'] = None,
                 full_version: T.Optional[str] = None):
        CPPCompiler.__init__(self, [], exelist, version, for_machine, is_cross,
                             info, linker=linker, full_version=full_version)
        ClangClCompiler.__init__(self, target)

    def get_options(self) -> 'MutableKeyedOptionDictType':
        cpp_stds = ['none', 'c++11', 'vc++11', 'c++14', 'vc++14', 'c++17', 'vc++17', 'c++20', 'vc++20', 'c++latest']
        return self._get_options_impl(super().get_options(), cpp_stds)


class IntelClCPPCompiler(VisualStudioLikeCPPCompilerMixin, IntelVisualStudioLikeCompiler, CPPCompiler):

    def __init__(self, exelist: T.List[str], version: str, for_machine: MachineChoice,
                 is_cross: bool, info: 'MachineInfo', target: str,
                 linker: T.Optional['DynamicLinker'] = None,
                 full_version: T.Optional[str] = None):
        CPPCompiler.__init__(self, [], exelist, version, for_machine, is_cross,
                             info, linker=linker, full_version=full_version)
        IntelVisualStudioLikeCompiler.__init__(self, target)

    def get_options(self) -> 'MutableKeyedOptionDictType':
        # This has only been tested with version 19.0, 2021.2.1, 2024.4.2 and 2025.0.1
        if version_compare(self.version, '<2021.1.0'):
            cpp_stds = ['none', 'c++11', 'vc++11', 'c++14', 'vc++14', 'c++17', 'vc++17', 'c++latest']
        else:
            cpp_stds = ['none', 'c++14', 'c++17', 'c++latest']
        if version_compare(self.version, '>=2024.1.0'):
            cpp_stds += ['c++20']
        return self._get_options_impl(super().get_options(), cpp_stds)

    def get_compiler_check_args(self, mode: CompileCheckMode) -> T.List[str]:
        # XXX: this is a hack because so much GnuLike stuff is in the base CPPCompiler class.
        return IntelVisualStudioLikeCompiler.get_compiler_check_args(self, mode)


class IntelLLVMClCPPCompiler(IntelClCPPCompiler):

    id = 'intel-llvm-cl'


class ArmCPPCompiler(ArmCompiler, CPPCompiler):
    def __init__(self, ccache: T.List[str], exelist: T.List[str], version: str, for_machine: MachineChoice, is_cross: bool,
                 info: 'MachineInfo',
                 linker: T.Optional['DynamicLinker'] = None,
                 full_version: T.Optional[str] = None):
        CPPCompiler.__init__(self, ccache, exelist, version, for_machine, is_cross,
                             info, linker=linker, full_version=full_version)
        ArmCompiler.__init__(self)

    def get_options(self) -> 'MutableKeyedOptionDictType':
        opts = super().get_options()
        std_opt = self.form_compileropt_key('std')
        assert isinstance(std_opt, options.UserStdOption), 'for mypy'
        std_opt.set_versions(['c++03', 'c++11'])
        return opts

    def get_option_std_args(self, target: BuildTarget, env: Environment, subproject: T.Optional[str] = None) -> T.List[str]:
        args: T.List[str] = []
        std = self.get_compileropt_value('std', env, target, subproject)
        assert isinstance(std, str)
        if std == 'c++11':
            args.append('--cpp11')
        elif std == 'c++03':
            args.append('--cpp')
        return args

    def get_option_link_args(self, target: 'BuildTarget', env: 'Environment', subproject: T.Optional[str] = None) -> T.List[str]:
        return []

    def get_compiler_check_args(self, mode: CompileCheckMode) -> T.List[str]:
        return []


class CcrxCPPCompiler(CcrxCompiler, CPPCompiler):
    def __init__(self, ccache: T.List[str], exelist: T.List[str], version: str, for_machine: MachineChoice, is_cross: bool,
                 info: 'MachineInfo',
                 linker: T.Optional['DynamicLinker'] = None,
                 full_version: T.Optional[str] = None):
        CPPCompiler.__init__(self, ccache, exelist, version, for_machine, is_cross,
                             info, linker=linker, full_version=full_version)
        CcrxCompiler.__init__(self)

    # Override CCompiler.get_always_args
    def get_always_args(self) -> T.List[str]:
        return ['-nologo', '-lang=cpp']

    def get_compile_only_args(self) -> T.List[str]:
        return []

    def get_output_args(self, outputname: str) -> T.List[str]:
        return [f'-output=obj={outputname}']

    def get_option_link_args(self, target: 'BuildTarget', env: 'Environment', subproject: T.Optional[str] = None) -> T.List[str]:
        return []

    def get_compiler_check_args(self, mode: CompileCheckMode) -> T.List[str]:
        return []

class TICPPCompiler(TICompiler, CPPCompiler):
    def __init__(self, ccache: T.List[str], exelist: T.List[str], version: str, for_machine: MachineChoice, is_cross: bool,
                 info: 'MachineInfo',
                 linker: T.Optional['DynamicLinker'] = None,
                 full_version: T.Optional[str] = None):
        CPPCompiler.__init__(self, ccache, exelist, version, for_machine, is_cross,
                             info, linker=linker, full_version=full_version)
        TICompiler.__init__(self)

    def get_options(self) -> 'MutableKeyedOptionDictType':
        opts = super().get_options()
        key = self.form_compileropt_key('std')
        std_opt = opts[key]
        assert isinstance(std_opt, options.UserStdOption), 'for mypy'
        std_opt.set_versions(['c++03'])
        return opts

    def get_option_std_args(self, target: BuildTarget, env: Environment, subproject: T.Optional[str] = None) -> T.List[str]:
        args: T.List[str] = []
        std = self.get_compileropt_value('std', env, target, subproject)
        assert isinstance(std, str)
        if std != 'none':
            args.append('--' + std)
        return args

    def get_always_args(self) -> T.List[str]:
        return []

    def get_option_link_args(self, target: 'BuildTarget', env: 'Environment', subproject: T.Optional[str] = None) -> T.List[str]:
        return []

class C2000CPPCompiler(TICPPCompiler):
    # Required for backwards compat with projects created before ti-cgt support existed
    id = 'c2000'

class C6000CPPCompiler(TICPPCompiler):
    id = 'c6000'

class MetrowerksCPPCompilerARM(MetrowerksCompiler, CPPCompiler):
    id = 'mwccarm'

    def __init__(self, ccache: T.List[str], exelist: T.List[str], version: str, for_machine: MachineChoice,
                 is_cross: bool, info: 'MachineInfo',
                 linker: T.Optional['DynamicLinker'] = None,
                 full_version: T.Optional[str] = None):
        CPPCompiler.__init__(self, ccache, exelist, version, for_machine, is_cross,
                             info, linker=linker, full_version=full_version)
        MetrowerksCompiler.__init__(self)

    def get_instruction_set_args(self, instruction_set: str) -> T.Optional[T.List[str]]:
        return mwccarm_instruction_set_args.get(instruction_set, None)

    def get_options(self) -> 'MutableKeyedOptionDictType':
        opts = super().get_options()
        self._update_language_stds(opts, [])
        return opts

    def get_option_std_args(self, target: BuildTarget, env: Environment, subproject: T.Optional[str] = None) -> T.List[str]:
        args: T.List[str] = []
        std = self.get_compileropt_value('std', env, target, subproject)
        assert isinstance(std, str)
        if std != 'none':
            args.append('-lang')
            args.append(std)
        return args

class MetrowerksCPPCompilerEmbeddedPowerPC(MetrowerksCompiler, CPPCompiler):
    id = 'mwcceppc'

    def __init__(self, ccache: T.List[str], exelist: T.List[str], version: str, for_machine: MachineChoice,
                 is_cross: bool, info: 'MachineInfo',
                 linker: T.Optional['DynamicLinker'] = None,
                 full_version: T.Optional[str] = None):
        CPPCompiler.__init__(self, ccache, exelist, version, for_machine, is_cross,
                             info, linker=linker, full_version=full_version)
        MetrowerksCompiler.__init__(self)

    def get_instruction_set_args(self, instruction_set: str) -> T.Optional[T.List[str]]:
        return mwcceppc_instruction_set_args.get(instruction_set, None)

    def get_options(self) -> 'MutableKeyedOptionDictType':
        opts = super().get_options()
        self._update_language_stds(opts, [])
        return opts

    def get_option_std_args(self, target: BuildTarget, env: Environment, subproject: T.Optional[str] = None) -> T.List[str]:
        args: T.List[str] = []
        std = self.get_compileropt_value('std', env, target, subproject)
        assert isinstance(std, str)
        if std != 'none':
            args.append('-lang ' + std)
        return args

class DiabCppCompiler(CPPCompiler):
    """The Wind River Diab compiler suite for bare-metal PowerPC

    The suite entry program _dplus_ handles c++, c and assembler sources, and linking.

    This object should have a DiabLinker instance in its `linker` member.

    Archiving can be done with DiabArchiver.
    """
    id = "diab"

    # Target processor
    processor = [
        "PPC", # Generic PowerPC
        "MGT5200",
        "PPC401",
        "PPC403",
        "PPC405",
        "PPC440",
        "PPC440GX",
        "PPC505",
        "PPC509",
        "PPC553",
        "PPC555",
        "PPC561",
        "PPC565",
        "PPC601",
        "PPC602",
        "PPC603",
        "PPC603e",
        "PPC604",
        "PPC740",
        "PPC745",
        "PPC750",
        "PPC755",
        "PPC801",
        "PPC821",
        "PPC823",
        "PPC850",
        "PPC852",
        "PPC855",
        "PPC857",
        "PPC859",
        "PPC860",
        "PPC862",
        "PPC866",
        "PPC970",
        "PPCE500",
        "PPC5500",
        "PPC5534",
        "PPC5534V",
        "PPC5534N",
        "PPC5553",
        "PPC5554",
        "PPC7400",
        "PPC7410",
        "PPC7440",
        "PPC7441",
        "PPC7445",
        "PPC7447",
        "PPC7450",
        "PPC7451",
        "PPC7455",
        "PPC7457",
        "PPC8240",
        "PPC8241",
        "PPC8245",
        "PPC8250",
        "PPC8255",
        "PPC8260",
        "PPC8264",
        "PPC8265",
        "PPC8266",
        "PPC8270",
        "PPC8275",
        "PPC8280",
        "PPC8540",
        "PPC8541",
        "PPC8543",
        "PPC8545",
        "PPC8547",
        "PPC8548",
        "PPC8560",
        "POWER",
    ]

    # Object format
    object_format = {
        'EABI': 'E', # ELF using EABI conventions
        'Motorola': 'C', # Motorola compressible ELF
        'no-small-section': 'F', # global and static scalar variables may be placed in a local data area
        'little-endian': 'L', # little-endian
        'COFF': 'D' # COFF using AIX conventions
    }

    # Floating point support
    floating_point = {
        'Hard': 'H', # Hardware floating point
        'HardSingle': 'F', # Single precision uses hardware, double precision uses software emulation
        'HardSingleOnly': 'G', # Single precision uses hardware, double precision is mapped to single precision
        'Vector': 'V', # Vector floating point for AltiVec with the PPC7400 or PPC970 processor only
        'Soft': 'S', # Software floating point emulation provided with the compiler
        'None': 'N' # No floating point support
    }

    # Basic operating system functions
    os_impl = {
        'stdinout': 'simple', # Simple character input/output for stdin and stdout only
        'ramdisk': 'cross' # Ram-disk file input/output
    }

    optimization_args: T.Dict[str, T.List[str]] = {
        "plain": [],
        "0": [],
        "g": ["-O", "-Xno-optimized-debug"],
        "1": ["-O"],
        "2": ["-O", "-Xinline=40"],
        "3": ["XO"],
        "s": ["-Xsize-opt"],
    }

    class Prefix(enum.Enum):
        CPP = "cpp"
        CXX = "c++"
        C = "c"
        AS = "as"
        LD = "ld"

    def _apply_prefix(self, prefix: Prefix, arg: T.Union[str, T.List[str]]) -> T.List[str]:
        """Prefix commands to redirect to compiler suite sub programs"""
        args = [arg] if isinstance(arg, str) else arg
        return [f"-W:{prefix.value}:,{arg}" for arg in args]

    @functools.lru_cache(maxsize=None)
    def can_compile(self, src: FileOrString) -> bool:
        if super().can_compile(src):
            return True
        if isinstance(src, File):
            src = src.fname
        suffix = os.path.splitext(src)[1]
        return suffix in {".s", ".c"}

    def get_include_args(self, path: str, is_system: bool) -> T.List[str]:
        return super().get_include_args(path, is_system) + self._apply_prefix(self.Prefix.AS, f"-I{path}")

    def get_warn_args(self, level: str) -> T.List[str]:
        """No such levels"""
        return []

    def get_werror_args(self) -> T.List[str]:
        return ["-Xstop-on-warning"]

<<<<<<< HEAD
    def get_optimization_args(self, optimization_level: str) -> T.List[str]:
        return self.optimization_args[optimization_level]
=======
    def get_optimization_args(self, optimization_level):
        return {"plain": [],
                "0": [],
                "g": ["-O", "-Xno-optimized-debug"],
                "1": ["-O"],
                "2": ["-O", "-Xinline=40"],
                "3": ["-XO"],
                "s": ["-Xsize-opt"],
                }[optimization_level]
>>>>>>> 0005a395

    def get_debug_args(self, is_debug: bool) -> T.List[str]:
        return ['-g'] if is_debug else []

    def _create_string_option(self, key: str, description: str) -> T.Tuple[options.OptionKey, options.UserStringArrayOption]:
        return self.form_compileropt_key(key), options.UserStringArrayOption(key, description, [])

    def _create_boolean_option(self, key: str, description: str, default: bool) -> T.Tuple[options.OptionKey, options.UserBooleanOption]:
        return self.form_compileropt_key(key), options.UserBooleanOption(key, description, default)

    def _create_combo_option(self, key: str, description: str, choices: T.Iterable[str]) -> T.Tuple[options.OptionKey, options.UserComboOption]:
        choices = list(choices)
        return self.form_compileropt_key(key), options.UserComboOption(key, description, choices[0], choices=choices)

    def get_options(self) -> 'MutableKeyedOptionDictType':
        opts = super().get_options()
        key = self.form_compileropt_key("std")
        std_opt = opts[key]
        assert isinstance(std_opt, options.UserStdOption), "for mypy"
        std_opt.set_versions(["c++98"])
        opts.update([
            self._create_string_option('args', "compile args"),
            self._create_string_option('link_args', "link args"),
            self._create_boolean_option('eh', 'C++ exception handling', True),
            self._create_boolean_option('rtti', 'RTTI enabled', True),
            self._create_boolean_option('lic_wait', 'Enable waiting for available license', False),
            self._create_boolean_option('subprog_cmd', 'Print subprogram cmd lines with args as they are executed', False),
            self._create_boolean_option('map', 'Save linker memory map', False),
            self._create_combo_option('tgt_proc', "Target processor", self.processor),
            self._create_combo_option('tgt_fmt', "Target object format", self.object_format),
            self._create_combo_option('tgt_fp', "Target floating point processing", self.floating_point),
            self._create_combo_option('os_impl', "Basic operating system functions", self.os_impl),
        ])
        return opts

    def _get_option_common_args(self, target: 'BuildTarget', env: 'Environment', subproject: T.Optional[str] = None) -> T.List[str]:
        args: T.List[str] = []

        if self.get_compileropt_value('lic_wait', env, target, subproject):
            args.append('-Xlicense-wait')
        if self.get_compileropt_value('subprog_cmd', env, target, subproject):
            args.append('-#')

        tgt_fmt = self.get_compileropt_value("tgt_fmt", env, target, subproject)
        assert isinstance(tgt_fmt, str)
        tgt_fp = self.get_compileropt_value("tgt_fp", env, target, subproject)
        assert isinstance(tgt_fp, str)

        args.append(
            "-t{0}{1}{2}:simple".format(
                self.get_compileropt_value("tgt_proc", env, target, subproject),
                self.object_format[tgt_fmt],
                self.floating_point[tgt_fp],
            )
        )

        return args

    def get_option_compile_args(self, target: 'BuildTarget', env: 'Environment', subproject: T.Optional[str] = None) -> T.List[str]:
        args = self._get_option_common_args(target, env, subproject)

        if not self.get_compileropt_value('eh', env, target, subproject):
            args += self._apply_prefix(self.Prefix.CXX, '-Xexceptions-off')
        if not self.get_compileropt_value('rtti', env, target, subproject):
            args += self._apply_prefix(self.Prefix.CXX, '-Xrtti-off')

        return args

    def get_option_std_args(self, target: BuildTarget, env: Environment, subproject: T.Optional[str] = None) -> T.List[str]:
        std = self.get_compileropt_value('std', env, target, subproject)
        assert isinstance(std, str)
        if std == 'c++98':
            return self._apply_prefix(self.Prefix.CXX, '-Xstrict-ansi')
        else:
            return []

    def get_option_link_args(self, target: 'BuildTarget', env: 'Environment', subproject: T.Optional[str] = None) -> T.List[str]:
        args = self._get_option_common_args(target, env, subproject)

        if self.get_compileropt_value('map', env, target, subproject):
            args += self.linker._apply_prefix(['-m2', '-Xunused-sections-list', '-Xcheck-overlapping', f'-@O={target.filename}.map'])

        return args

    def compute_parameters_with_absolute_paths(self, parameter_list: T.List[str], build_dir: str) -> T.List[str]:
        for idx, i in enumerate(parameter_list):
            if i[:2] == '-I' or i[:2] == '-L':
                parameter_list[idx] = i[:2] + os.path.normpath(os.path.join(build_dir, i[2:]))

        return parameter_list

    def get_always_args(self) -> T.List[str]:
        """Disable super's large-file-support"""
        return []

    def get_compiler_check_args(self, mode: CompileCheckMode) -> T.List[str]:
<<<<<<< HEAD
        return super(CPPCompiler, self).get_compiler_check_args(mode)
=======
        return super(CPPCompiler, self).get_compiler_check_args(mode)# + ['-fpermissive']

    def get_pic_args(self) -> T.List[str]:
        raise MesonException('Compiler support for PIC not implemented')
>>>>>>> 0005a395
<|MERGE_RESOLUTION|>--- conflicted
+++ resolved
@@ -1247,7 +1247,7 @@
         "g": ["-O", "-Xno-optimized-debug"],
         "1": ["-O"],
         "2": ["-O", "-Xinline=40"],
-        "3": ["XO"],
+        "3": ["-XO"],
         "s": ["-Xsize-opt"],
     }
 
@@ -1282,20 +1282,8 @@
     def get_werror_args(self) -> T.List[str]:
         return ["-Xstop-on-warning"]
 
-<<<<<<< HEAD
     def get_optimization_args(self, optimization_level: str) -> T.List[str]:
         return self.optimization_args[optimization_level]
-=======
-    def get_optimization_args(self, optimization_level):
-        return {"plain": [],
-                "0": [],
-                "g": ["-O", "-Xno-optimized-debug"],
-                "1": ["-O"],
-                "2": ["-O", "-Xinline=40"],
-                "3": ["-XO"],
-                "s": ["-Xsize-opt"],
-                }[optimization_level]
->>>>>>> 0005a395
 
     def get_debug_args(self, is_debug: bool) -> T.List[str]:
         return ['-g'] if is_debug else []
@@ -1392,11 +1380,7 @@
         return []
 
     def get_compiler_check_args(self, mode: CompileCheckMode) -> T.List[str]:
-<<<<<<< HEAD
         return super(CPPCompiler, self).get_compiler_check_args(mode)
-=======
-        return super(CPPCompiler, self).get_compiler_check_args(mode)# + ['-fpermissive']
 
     def get_pic_args(self) -> T.List[str]:
-        raise MesonException('Compiler support for PIC not implemented')
->>>>>>> 0005a395
+        raise MesonException('Compiler support for PIC not implemented')