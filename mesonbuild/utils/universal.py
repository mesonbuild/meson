# SPDX-License-Identifier: Apache-2.0
# Copyright 2012-2020 The Meson development team


"""A library of random helper functionality."""

from __future__ import annotations
from pathlib import Path
import argparse
import ast
import enum
import sys
import stat
import time
import abc
import multiprocessing
import platform, subprocess, operator, os, shlex, shutil, re
import collections
from functools import lru_cache, wraps
from itertools import tee
from tempfile import TemporaryDirectory, NamedTemporaryFile
import typing as T
import textwrap
import pickle
import errno
import json
import dataclasses

from mesonbuild import mlog
from .core import MesonException, HoldableObject

if T.TYPE_CHECKING:
    from typing_extensions import Literal, Protocol

    from .._typing import ImmutableListProtocol
    from ..build import ConfigurationData
    from ..coredata import StrOrBytesPath
    from ..environment import Environment
    from ..compilers.compilers import Compiler
    from ..interpreterbase.baseobjects import SubProject
    from .. import programs

    class _EnvPickleLoadable(Protocol):

        environment: Environment

    class _VerPickleLoadable(Protocol):

        version: str

    # A generic type for pickle_load. This allows any type that has either a
    # .version or a .environment to be passed.
    _PL = T.TypeVar('_PL', bound=T.Union[_EnvPickleLoadable, _VerPickleLoadable])

FileOrString = T.Union['File', str]

_T = T.TypeVar('_T')
_U = T.TypeVar('_U')

__all__ = [
    'GIT',
    'python_command',
    'NoProjectVersion',
    'project_meson_versions',
    'SecondLevelHolder',
    'File',
    'FileMode',
    'GitException',
    'LibType',
    'MachineChoice',
    'EnvironmentException',
    'FileOrString',
    'GitException',
    'dump_conf_header',
    'OrderedSet',
    'PerMachine',
    'PerMachineDefaultable',
    'PerThreeMachine',
    'PerThreeMachineDefaultable',
    'ProgressBar',
    'RealPathAction',
    'TemporaryDirectoryWinProof',
    'Version',
    'check_direntry_issues',
    'classify_unity_sources',
    'current_vs_supports_modules',
    'darwin_get_object_archs',
    'default_libdir',
    'default_libexecdir',
    'default_prefix',
    'default_datadir',
    'default_includedir',
    'default_infodir',
    'default_localedir',
    'default_mandir',
    'default_sbindir',
    'default_sysconfdir',
    'detect_subprojects',
    'detect_vcs',
    'determine_worker_count',
    'do_conf_file',
    'do_conf_str',
    'do_replacement',
    'expand_arguments',
    'extract_as_list',
    'first',
    'generate_list',
    'get_compiler_for_source',
    'get_filenames_templates_dict',
    'get_rsp_threshold',
    'get_variable_regex',
    'get_wine_shortpath',
    'git',
    'has_path_sep',
    'is_aix',
    'is_android',
    'is_ascii_string',
    'is_cygwin',
    'is_debianlike',
    'is_dragonflybsd',
    'is_freebsd',
    'is_haiku',
    'is_hurd',
    'is_irix',
    'is_linux',
    'is_netbsd',
    'is_openbsd',
    'is_osx',
    'is_parent_path',
    'is_qnx',
    'is_sunos',
    'is_windows',
    'is_wsl',
    'iter_regexin_iter',
    'join_args',
    'join_paths',
    'lazy_property',
    'listify',
    'listify_array_value',
    'partition',
    'path_is_in_root',
    'pickle_load',
    'Popen_safe',
    'Popen_safe_logged',
    'quiet_git',
    'quote_arg',
    'relative_to_if_possible',
    'relpath',
    'replace_if_different',
    'run_once',
    'get_meson_command',
    'set_meson_command',
    'split_args',
    'stringlistify',
    'substitute_values',
    'substring_is_in_list',
    'typeslistify',
    'unique_list',
    'verbose_git',
    'version_compare',
    'version_compare_condition_with_min',
    'version_compare_many',
    'search_version',
    'windows_detect_native_arch',
    'windows_proof_rm',
    'windows_proof_rmtree',
]


class NoProjectVersion:
    pass

# TODO: this is such a hack, this really should be either in coredata or in the
# interpreter
# {subproject: project_meson_version}
project_meson_versions: T.Dict[str, T.Union[str, NoProjectVersion]] = {}


from glob import glob

if getattr(sys, 'frozen', False):
    # Using e.g. a PyInstaller bundle, such as the MSI installed executable.
    # It is conventional for freeze programs to set this attribute to indicate
    # that the program is self hosted, and for example there is no associated
    # "python" executable.
    python_command = [sys.executable, 'runpython']
else:
    python_command = [sys.executable]
_meson_command: T.Optional['ImmutableListProtocol[str]'] = None


class EnvironmentException(MesonException):
    '''Exceptions thrown while processing and creating the build environment'''

class GitException(MesonException):
    def __init__(self, msg: str, output: T.Optional[str] = None):
        super().__init__(msg)
        self.output = output.strip() if output else ''

GIT = shutil.which('git')
def git(cmd: T.List[str], workingdir: StrOrBytesPath, check: bool = False, **kwargs: T.Any) -> T.Tuple[subprocess.Popen[str], str, str]:
    assert GIT is not None, 'Callers should make sure it exists'
    cmd = [GIT, *cmd]
    p, o, e = Popen_safe(cmd, cwd=workingdir, **kwargs)
    if check and p.returncode != 0:
        raise GitException('Git command failed: ' + str(cmd), e)
    return p, o, e

def quiet_git(cmd: T.List[str], workingdir: StrOrBytesPath, check: bool = False) -> T.Tuple[bool, str]:
    if not GIT:
        m = 'Git program not found.'
        if check:
            raise GitException(m)
        return False, m
    p, o, e = git(cmd, workingdir, check)
    if p.returncode != 0:
        return False, e
    return True, o

def verbose_git(cmd: T.List[str], workingdir: StrOrBytesPath, check: bool = False) -> bool:
    if not GIT:
        m = 'Git program not found.'
        if check:
            raise GitException(m)
        return False
    p, _, _ = git(cmd, workingdir, check, stdout=None, stderr=None)
    return p.returncode == 0

def set_meson_command(mainfile: str) -> None:
    global _meson_command  # pylint: disable=global-statement
    # On UNIX-like systems `meson` is a Python script
    # On Windows `meson` and `meson.exe` are wrapper exes
    if not mainfile.endswith('.py'):
        _meson_command = [mainfile]
    elif os.path.isabs(mainfile) and mainfile.endswith('mesonmain.py'):
        # Can't actually run meson with an absolute path to mesonmain.py, it must be run as -m mesonbuild.mesonmain
        _meson_command = python_command + ['-m', 'mesonbuild.mesonmain']
    else:
        # Either run uninstalled, or full path to meson-script.py
        _meson_command = python_command + [mainfile]
    # We print this value for unit tests.
    if 'MESON_COMMAND_TESTS' in os.environ:
        mlog.log(f'meson_command is {_meson_command!r}')


def get_meson_command() -> T.Optional['ImmutableListProtocol[str]']:
    return _meson_command


def is_ascii_string(astring: T.Union[str, bytes]) -> bool:
    try:
        if isinstance(astring, str):
            astring.encode('ascii')
        elif isinstance(astring, bytes):
            astring.decode('ascii')
    except UnicodeDecodeError:
        return False
    return True


def check_direntry_issues(direntry_array: T.Union[T.Iterable[T.Union[str, bytes]], str, bytes]) -> None:
    import locale
    # Warn if the locale is not UTF-8. This can cause various unfixable issues
    # such as os.stat not being able to decode filenames with unicode in them.
    # There is no way to reset both the preferred encoding and the filesystem
    # encoding, so we can just warn about it.
    e = locale.getpreferredencoding()
    if e.upper() != 'UTF-8' and not is_windows():
        if isinstance(direntry_array, (str, bytes)):
            direntry_array = [direntry_array]
        for de in direntry_array:
            if is_ascii_string(de):
                continue
            mlog.warning(textwrap.dedent(f'''
                You are using {e!r} which is not a Unicode-compatible
                locale but you are trying to access a file system entry called {de!r} which is
                not pure ASCII. This may cause problems.
                '''))

class SecondLevelHolder(HoldableObject, metaclass=abc.ABCMeta):
    ''' A second level object holder. The primary purpose
        of such objects is to hold multiple objects with one
        default option. '''

    @abc.abstractmethod
    def get_default_object(self) -> HoldableObject: ...

class FileMode:
    # The first triad is for owner permissions, the second for group permissions,
    # and the third for others (everyone else).
    # For the 1st character:
    #  'r' means can read
    #  '-' means not allowed
    # For the 2nd character:
    #  'w' means can write
    #  '-' means not allowed
    # For the 3rd character:
    #  'x' means can execute
    #  's' means can execute and setuid/setgid is set (owner/group triads only)
    #  'S' means cannot execute and setuid/setgid is set (owner/group triads only)
    #  't' means can execute and sticky bit is set ("others" triads only)
    #  'T' means cannot execute and sticky bit is set ("others" triads only)
    #  '-' means none of these are allowed
    #
    # The meanings of 'rwx' perms is not obvious for directories; see:
    # https://www.hackinglinuxexposed.com/articles/20030424.html
    #
    # For information on this notation such as setuid/setgid/sticky bits, see:
    # https://en.wikipedia.org/wiki/File_system_permissions#Symbolic_notation
    symbolic_perms_regex = re.compile('[r-][w-][xsS-]' # Owner perms
                                      '[r-][w-][xsS-]' # Group perms
                                      '[r-][w-][xtT-]') # Others perms

    def __init__(self, perms: T.Optional[str] = None, owner: T.Union[str, int, None] = None,
                 group: T.Union[str, int, None] = None):
        self.perms_s = perms
        self.perms = self.perms_s_to_bits(perms)
        self.owner = owner
        self.group = group

    def __repr__(self) -> str:
        ret = '<FileMode: {!r} owner={} group={}'
        return ret.format(self.perms_s, self.owner, self.group)

    @classmethod
    def perms_s_to_bits(cls, perms_s: T.Optional[str]) -> int:
        '''
        Does the opposite of stat.filemode(), converts strings of the form
        'rwxr-xr-x' to st_mode enums which can be passed to os.chmod()
        '''
        if perms_s is None:
            # No perms specified, we will not touch the permissions
            return -1
        eg = 'rwxr-xr-x'
        if not isinstance(perms_s, str):
            raise MesonException(f'Install perms must be a string. For example, {eg!r}')
        if len(perms_s) != 9 or not cls.symbolic_perms_regex.match(perms_s):
            raise MesonException(f'File perms {perms_s!r} must be exactly 9 chars. For example, {eg!r}')
        perms = 0
        # Owner perms
        if perms_s[0] == 'r':
            perms |= stat.S_IRUSR
        if perms_s[1] == 'w':
            perms |= stat.S_IWUSR
        if perms_s[2] == 'x':
            perms |= stat.S_IXUSR
        elif perms_s[2] == 'S':
            perms |= stat.S_ISUID
        elif perms_s[2] == 's':
            perms |= stat.S_IXUSR
            perms |= stat.S_ISUID
        # Group perms
        if perms_s[3] == 'r':
            perms |= stat.S_IRGRP
        if perms_s[4] == 'w':
            perms |= stat.S_IWGRP
        if perms_s[5] == 'x':
            perms |= stat.S_IXGRP
        elif perms_s[5] == 'S':
            perms |= stat.S_ISGID
        elif perms_s[5] == 's':
            perms |= stat.S_IXGRP
            perms |= stat.S_ISGID
        # Others perms
        if perms_s[6] == 'r':
            perms |= stat.S_IROTH
        if perms_s[7] == 'w':
            perms |= stat.S_IWOTH
        if perms_s[8] == 'x':
            perms |= stat.S_IXOTH
        elif perms_s[8] == 'T':
            perms |= stat.S_ISVTX
        elif perms_s[8] == 't':
            perms |= stat.S_IXOTH
            perms |= stat.S_ISVTX
        return perms

dot_C_dot_H_warning = """You are using .C or .H files in your project. This is deprecated.
         Currently, Meson treats this as C++ code, but they
            used to be treated as C code.
         Note that the situation is a bit more complex if you are using the
         Visual Studio compiler, as it treats .C files as C code, unless you add
         the /TP compiler flag, but this is unreliable.
         See https://github.com/mesonbuild/meson/pull/8747 for the discussions."""
class File(HoldableObject):
    def __init__(self, is_built: bool, subdir: str, fname: str):
        if fname.endswith(".C") or fname.endswith(".H"):
            mlog.warning(dot_C_dot_H_warning, once=True)
        self.is_built = is_built
        self.subdir = subdir
        self.fname = fname
        self.hash = hash((is_built, subdir, fname))

    def __str__(self) -> str:
        return self.relative_name()

    def __repr__(self) -> str:
        ret = '<File: {0}'
        if not self.is_built:
            ret += ' (not built)'
        ret += '>'
        return ret.format(self.relative_name())

    @staticmethod
    @lru_cache(maxsize=None)
    def from_source_file(source_root: str, subdir: str, fname: str) -> File:
        if not os.path.isfile(os.path.join(source_root, subdir, fname)):
            raise MesonException(f'File {fname} does not exist.')
        return File(False, subdir, fname)

    @staticmethod
    @lru_cache(maxsize=None)
    def from_built_file(subdir: str, fname: str) -> 'File':
        return File(True, subdir, fname)

    @staticmethod
    @lru_cache(maxsize=None)
    def from_built_relative(relative: str) -> 'File':
        dirpart, fnamepart = os.path.split(relative)
        return File.from_built_file(dirpart, fnamepart)

    @staticmethod
    def from_absolute_file(fname: str) -> 'File':
        return File(False, '', fname)

    @lru_cache(maxsize=None)
    def rel_to_builddir(self, build_to_src: str) -> str:
        if self.is_built:
            return self.relative_name()
        else:
            return os.path.join(build_to_src, self.subdir, self.fname)

    @lru_cache(maxsize=None)
    def absolute_path(self, srcdir: str, builddir: str) -> str:
        absdir = srcdir
        if self.is_built:
            absdir = builddir
        return os.path.normpath(os.path.join(absdir, self.relative_name()))

    @property
    def suffix(self) -> str:
        return os.path.splitext(self.fname)[1][1:].lower()

    def endswith(self, ending: T.Union[str, T.Tuple[str, ...]]) -> bool:
        return self.fname.endswith(ending)

    def split(self, s: str, maxsplit: int = -1) -> T.List[str]:
        return self.fname.split(s, maxsplit=maxsplit)

    def rsplit(self, s: str, maxsplit: int = -1) -> T.List[str]:
        return self.fname.rsplit(s, maxsplit=maxsplit)

    def __eq__(self, other: object) -> bool:
        if not isinstance(other, File):
            return NotImplemented
        if self.hash != other.hash:
            return False
        return (self.fname, self.subdir, self.is_built) == (other.fname, other.subdir, other.is_built)

    def __hash__(self) -> int:
        return self.hash

    @lru_cache(maxsize=None)
    def relative_name(self) -> str:
        return os.path.join(self.subdir, self.fname)


def get_compiler_for_source(compilers: T.Iterable['Compiler'], src: 'FileOrString') -> 'Compiler':
    """Given a set of compilers and a source, find the compiler for that source type."""
    for comp in compilers:
        if comp.can_compile(src):
            return comp
    raise MesonException(f'No specified compiler can handle file {src!s}')


def classify_unity_sources(compilers: T.Iterable['Compiler'], sources: T.Sequence['FileOrString']) -> T.Dict['Compiler', T.List['FileOrString']]:
    compsrclist: T.Dict['Compiler', T.List['FileOrString']] = {}
    for src in sources:
        comp = get_compiler_for_source(compilers, src)
        if comp not in compsrclist:
            compsrclist[comp] = [src]
        else:
            compsrclist[comp].append(src)
    return compsrclist


MACHINE_NAMES = ['build', 'host']
MACHINE_PREFIXES = ['build.', '']


class MachineChoice(enum.IntEnum):

    """Enum class representing one of the two abstract machine names used in
    most places: the build, and host, machines.
    """

    BUILD = 0
    HOST = 1

    def __str__(self) -> str:
        return f'{self.get_lower_case_name()} machine'

    def get_lower_case_name(self) -> str:
        return MACHINE_NAMES[self.value]

    def get_prefix(self) -> str:
        return MACHINE_PREFIXES[self.value]


@dataclasses.dataclass(eq=False, order=False)
class PerMachine(T.Generic[_T]):
    build: _T
    host: _T

    def __getitem__(self, machine: MachineChoice) -> _T:
        return [self.build, self.host][machine.value]

    def __setitem__(self, machine: MachineChoice, val: _T) -> None:
        setattr(self, machine.get_lower_case_name(), val)

    def miss_defaulting(self) -> PerMachineDefaultable[T.Optional[_T]]:
        """Unset definition duplicated from their previous to None

        This is the inverse of ''default_missing''. By removing defaulted
        machines, we can elaborate the original and then redefault them and thus
        avoid repeating the elaboration explicitly.
        """
        unfreeze: PerMachineDefaultable[T.Optional[_T]] = PerMachineDefaultable()
        unfreeze.build = self.build
        unfreeze.host = self.host
        if unfreeze.host == unfreeze.build:
            unfreeze.host = None
        return unfreeze

    def assign(self, build: _T, host: _T) -> None:
        self.build = build
        self.host = host


@dataclasses.dataclass(eq=False, order=False)
class PerThreeMachine(PerMachine[_T]):
    """Like `PerMachine` but includes `target` too.

    It turns out just one thing do we need track the target machine. There's no
    need to computer the `target` field so we don't bother overriding the
    `__getitem__`/`__setitem__` methods.
    """

    target: _T

    def miss_defaulting(self) -> "PerThreeMachineDefaultable[T.Optional[_T]]":
        """Unset definition duplicated from their previous to None

        This is the inverse of ''default_missing''. By removing defaulted
        machines, we can elaborate the original and then redefault them and thus
        avoid repeating the elaboration explicitly.
        """
        unfreeze: PerThreeMachineDefaultable[T.Optional[_T]] = PerThreeMachineDefaultable()
        unfreeze.build = self.build
        unfreeze.host = self.host
        unfreeze.target = self.target
        if unfreeze.target == unfreeze.host:
            unfreeze.target = None
        if unfreeze.host == unfreeze.build:
            unfreeze.host = None
        return unfreeze

    def matches_build_machine(self, machine: MachineChoice) -> bool:
        return self.build == self[machine]


@dataclasses.dataclass(eq=False, order=False)
class PerMachineDefaultable(PerMachine[T.Optional[_T]]):
    """Extends `PerMachine` with the ability to default from `None`s.
    """

    build: T.Optional[_T] = None
    host: T.Optional[_T] = None

    def default_missing(self) -> PerMachine[_T]:
        """Default host to build

        This allows just specifying nothing in the native case, and just host in the
        cross non-compiler case.
        """
        assert self.build is not None, 'Cannot fill in missing when all fields are empty'
        return PerMachine(self.build, self.host if self.host is not None else self.build)

    @classmethod
    def default(cls, is_cross: bool, build: _T, host: _T) -> PerMachine[_T]:
        """Easy way to get a defaulted value

        This allows simplifying the case where you can control whether host and
        build are separate or not with a boolean. If the is_cross value is set
        to true then the optional host value will be used, otherwise the host
        will be set to the build value.
        """
        m = cls(build)
        if is_cross:
            m.host = host
        return m.default_missing()


@dataclasses.dataclass(eq=False, order=False)
class PerThreeMachineDefaultable(PerMachineDefaultable[T.Optional[_T]], PerThreeMachine[T.Optional[_T]]):
    """Extends `PerThreeMachine` with the ability to default from `None`s.
    """

    target: T.Optional[_T] = None

    def default_missing(self) -> PerThreeMachine[_T]:
        """Default host to build and target to host.

        This allows just specifying nothing in the native case, just host in the
        cross non-compiler case, and just target in the native-built
        cross-compiler case.
        """
        assert self.build is not None, 'Cannot default a PerMachine when all values are None'
        host = self.host if self.host is not None else self.build
        target = self.target if self.target is not None else host
        return PerThreeMachine(self.build, host, target)


def is_sunos() -> bool:
    return platform.system().lower() == 'sunos'


def is_osx() -> bool:
    return platform.system().lower() == 'darwin'


def is_linux() -> bool:
    return platform.system().lower() == 'linux'


def is_android() -> bool:
    return platform.system().lower() == 'android'


def is_haiku() -> bool:
    return platform.system().lower() == 'haiku'


def is_openbsd() -> bool:
    return platform.system().lower() == 'openbsd'


def is_windows() -> bool:
    platname = platform.system().lower()
    return platname == 'windows'

def is_wsl() -> bool:
    return is_linux() and 'microsoft' in platform.release().lower()

def is_cygwin() -> bool:
    return sys.platform == 'cygwin'


def is_debianlike() -> bool:
    return os.path.isfile('/etc/debian_version')


def is_dragonflybsd() -> bool:
    return platform.system().lower() == 'dragonfly'


def is_netbsd() -> bool:
    return platform.system().lower() == 'netbsd'


def is_freebsd() -> bool:
    return platform.system().lower() == 'freebsd'

def is_irix() -> bool:
    return platform.system().startswith('irix')

def is_hurd() -> bool:
    return platform.system().lower() == 'gnu'

def is_qnx() -> bool:
    return platform.system().lower() == 'qnx'

def is_aix() -> bool:
    return platform.system().lower() == 'aix'

@lru_cache(maxsize=None)
def darwin_get_object_archs(objpath: str) -> 'ImmutableListProtocol[str]':
    '''
    For a specific object (executable, static library, dylib, etc), run `lipo`
    to fetch the list of archs supported by it. Supports both thin objects and
    'fat' objects.
    '''
    _, stdo, stderr = Popen_safe(['lipo', '-info', objpath])
    if not stdo:
        mlog.debug(f'lipo {objpath}: {stderr}')
        return None
    stdo = stdo.rsplit(': ', 1)[1]

    # Convert from lipo-style archs to meson-style CPUs
    map_arch = {
        'i386': 'x86',
        'arm64': 'aarch64',
        'arm64e': 'aarch64',
        'ppc7400': 'ppc',
        'ppc970': 'ppc',
    }
    lipo_archs = stdo.split()
    meson_archs = [map_arch.get(lipo_arch, lipo_arch) for lipo_arch in lipo_archs]

    # Add generic name for armv7 and armv7s
    if 'armv7' in stdo:
        meson_archs.append('arm')

    return meson_archs

def windows_detect_native_arch() -> str:
    """
    The architecture of Windows itself: x86, amd64 or arm64
    """
    if sys.platform != 'win32':
        return ''
    try:
        import ctypes
        process_arch = ctypes.c_ushort()
        native_arch = ctypes.c_ushort()
        kernel32 = ctypes.windll.kernel32
        process = ctypes.c_void_p(kernel32.GetCurrentProcess())
        # This is the only reliable way to detect an arm system if we are an x86/x64 process being emulated
        if kernel32.IsWow64Process2(process, ctypes.byref(process_arch), ctypes.byref(native_arch)):
            # https://docs.microsoft.com/en-us/windows/win32/sysinfo/image-file-machine-constants
            if native_arch.value == 0x8664:
                return 'amd64'
            elif native_arch.value == 0x014C:
                return 'x86'
            elif native_arch.value == 0xAA64:
                return 'arm64'
            elif native_arch.value == 0x01C4:
                return 'arm'
    except (OSError, AttributeError):
        pass
    # These env variables are always available. See:
    # https://msdn.microsoft.com/en-us/library/aa384274(VS.85).aspx
    # https://blogs.msdn.microsoft.com/david.wang/2006/03/27/howto-detect-process-bitness/
    arch = os.environ.get('PROCESSOR_ARCHITEW6432', '').lower()
    if not arch:
        try:
            # If this doesn't exist, something is messing with the environment
            arch = os.environ['PROCESSOR_ARCHITECTURE'].lower()
        except KeyError:
            raise EnvironmentException('Unable to detect native OS architecture')
    return arch

@dataclasses.dataclass
class VcsData:
    name: str
    cmd: str
    repo_dir: str
    get_rev: T.List[str]
    rev_regex: str
    dep: str
    wc_dir: T.Optional[str] = None
    repo_can_be_file: bool = False

    def repo_exists(self, curdir: Path) -> bool:
        if not shutil.which(self.cmd):
            return False

        repo = curdir / self.repo_dir
        if repo.is_dir():
            return True
        if repo.is_file() and self.repo_can_be_file:
            return True

        return False


def detect_vcs(source_dir: T.Union[str, Path]) -> T.Optional[VcsData]:
    vcs_systems = [
        VcsData(
            name = 'git',
            cmd = 'git',
            repo_dir = '.git',
            get_rev = ['git', 'describe', '--dirty=+', '--always'],
            rev_regex = '(.*)',
            dep = '.git/logs/HEAD',
            repo_can_be_file=True,
        ),
        VcsData(
            name = 'mercurial',
            cmd = 'hg',
            repo_dir = '.hg',
            get_rev = ['hg', 'id', '-i'],
            rev_regex = '(.*)',
            dep= '.hg/dirstate',
        ),
        VcsData(
            name = 'subversion',
            cmd = 'svn',
            repo_dir = '.svn',
            get_rev = ['svn', 'info'],
            rev_regex = 'Revision: (.*)',
            dep = '.svn/wc.db',
        ),
        VcsData(
            name = 'bazaar',
            cmd = 'bzr',
            repo_dir = '.bzr',
            get_rev = ['bzr', 'revno'],
            rev_regex = '(.*)',
            dep = '.bzr',
        ),
    ]
    if isinstance(source_dir, str):
        source_dir = Path(source_dir)

    parent_paths_and_self = collections.deque(source_dir.parents)
    # Prepend the source directory to the front so we can check it;
    # source_dir.parents doesn't include source_dir
    parent_paths_and_self.appendleft(source_dir)
    for curdir in parent_paths_and_self:
        for vcs in vcs_systems:
            if vcs.repo_exists(curdir):
                vcs.wc_dir = str(curdir)
                return vcs
    return None

def current_vs_supports_modules() -> bool:
    vsver = os.environ.get('VSCMD_VER', '')
    nums = vsver.split('.', 2)
    major = int(nums[0])
    if major >= 17:
        return True
    if major == 16 and int(nums[1]) >= 10:
        return True
    return vsver.startswith('16.9.0') and '-pre.' in vsver

_VERSION_TOK_RE = re.compile(r'(\d+)|([a-zA-Z]+)')

# a helper class which implements the same version ordering as RPM
class Version:
    def __init__(self, s: str) -> None:
        self._s = s

        # extract numeric and alphabetic sequences
        # numeric sequences are converted from strings to ints
        self._v = [
                int(m.group(1)) if m.group(1) else m.group(2)
                for m in _VERSION_TOK_RE.finditer(s)]

    def __str__(self) -> str:
        return '{} (V={})'.format(self._s, str(self._v))

    def __repr__(self) -> str:
        return f'<Version: {self._s}>'

    def __lt__(self, other: object) -> bool:
        if isinstance(other, Version):
            return self.__cmp(other, operator.lt)
        return NotImplemented

    def __gt__(self, other: object) -> bool:
        if isinstance(other, Version):
            return self.__cmp(other, operator.gt)
        return NotImplemented

    def __le__(self, other: object) -> bool:
        if isinstance(other, Version):
            return self.__cmp(other, operator.le)
        return NotImplemented

    def __ge__(self, other: object) -> bool:
        if isinstance(other, Version):
            return self.__cmp(other, operator.ge)
        return NotImplemented

    def __eq__(self, other: object) -> bool:
        if isinstance(other, Version):
            return self._v == other._v
        return NotImplemented

    def __ne__(self, other: object) -> bool:
        if isinstance(other, Version):
            return self._v != other._v
        return NotImplemented

    def __cmp(self, other: 'Version', comparator: T.Callable[[T.Any, T.Any], bool]) -> bool:
        # compare each sequence in order
        for ours, theirs in zip(self._v, other._v):
            # sort a non-digit sequence before a digit sequence
            ours_is_int = isinstance(ours, int)
            theirs_is_int = isinstance(theirs, int)
            if ours_is_int != theirs_is_int:
                return comparator(ours_is_int, theirs_is_int)

            if ours != theirs:
                return comparator(ours, theirs)

        # if equal length, all components have matched, so equal
        # otherwise, the version with a suffix remaining is greater
        return comparator(len(self._v), len(other._v))


def _version_extract_cmpop(vstr2: str) -> T.Tuple[T.Callable[[T.Any, T.Any], bool], str]:
    if vstr2.startswith('>='):
        cmpop = operator.ge
        vstr2 = vstr2[2:]
    elif vstr2.startswith('<='):
        cmpop = operator.le
        vstr2 = vstr2[2:]
    elif vstr2.startswith('!='):
        cmpop = operator.ne
        vstr2 = vstr2[2:]
    elif vstr2.startswith('=='):
        cmpop = operator.eq
        vstr2 = vstr2[2:]
    elif vstr2.startswith('='):
        cmpop = operator.eq
        vstr2 = vstr2[1:]
    elif vstr2.startswith('>'):
        cmpop = operator.gt
        vstr2 = vstr2[1:]
    elif vstr2.startswith('<'):
        cmpop = operator.lt
        vstr2 = vstr2[1:]
    else:
        cmpop = operator.eq

    return (cmpop, vstr2)


def version_compare(vstr1: str, vstr2: str) -> bool:
    (cmpop, vstr2) = _version_extract_cmpop(vstr2)
    return cmpop(Version(vstr1), Version(vstr2))


def version_compare_many(vstr1: str, conditions: T.Union[str, T.Iterable[str]]) -> T.Tuple[bool, T.List[str], T.List[str]]:
    if isinstance(conditions, str):
        conditions = [conditions]
    found: T.List[str] = []
    not_found: T.List[str] = []
    for req in conditions:
        if not version_compare(vstr1, req):
            not_found.append(req)
        else:
            found.append(req)
    return not not_found, not_found, found


# determine if the minimum version satisfying the condition |condition| exceeds
# the minimum version for a feature |minimum|
def version_compare_condition_with_min(condition: str, minimum: str) -> bool:
    if condition.startswith('>='):
        cmpop = operator.le
        condition = condition[2:]
    elif condition.startswith('<='):
        return False
    elif condition.startswith('!='):
        return False
    elif condition.startswith('=='):
        cmpop = operator.le
        condition = condition[2:]
    elif condition.startswith('='):
        cmpop = operator.le
        condition = condition[1:]
    elif condition.startswith('>'):
        cmpop = operator.lt
        condition = condition[1:]
    elif condition.startswith('<'):
        return False
    else:
        cmpop = operator.le

    # Declaring a project(meson_version: '>=0.46') and then using features in
    # 0.46.0 is valid, because (knowing the meson versioning scheme) '0.46.0' is
    # the lowest version which satisfies the constraint '>=0.46'.
    #
    # But this will fail here, because the minimum version required by the
    # version constraint ('0.46') is strictly less (in our version comparison)
    # than the minimum version needed for the feature ('0.46.0').
    #
    # Map versions in the constraint of the form '0.46' to '0.46.0', to embed
    # this knowledge of the meson versioning scheme.
    condition = condition.strip()
    if re.match(r'^\d+.\d+$', condition):
        condition += '.0'

    return T.cast('bool', cmpop(Version(minimum), Version(condition)))

def search_version(text: str) -> str:
    # Usually of the type 4.1.4 but compiler output may contain
    # stuff like this:
    # (Sourcery CodeBench Lite 2014.05-29) 4.8.3 20140320 (prerelease)
    # Limiting major version number to two digits seems to work
    # thus far. When we get to GCC 100, this will break, but
    # if we are still relevant when that happens, it can be
    # considered an achievement in itself.
    #
    # This regex is reaching magic levels. If it ever needs
    # to be updated, do not complexify but convert to something
    # saner instead.
    # We'll demystify it a bit with a verbose definition.
    version_regex = re.compile(r"""
    (?<!                # Zero-width negative lookbehind assertion
        (
            \d          # One digit
            | \.        # Or one period
        )               # One occurrence
    )
    # Following pattern must not follow a digit or period
    (
        \d{1,2}         # One or two digits
        (
            \.\d+       # Period and one or more digits
        )+              # One or more occurrences
        (
            -[a-zA-Z0-9]+   # Hyphen and one or more alphanumeric
        )?              # Zero or one occurrence
    )                   # One occurrence
    """, re.VERBOSE)
    match = version_regex.search(text)
    if match:
        return match.group(0)

    # try a simpler regex that has like "blah 2020.01.100 foo" or "blah 2020.01 foo"
    version_regex = re.compile(r"(\d{1,4}\.\d{1,4}\.?\d{0,4})")
    match = version_regex.search(text)
    if match:
        return match.group(0)

    return 'unknown version'


def default_libdir() -> str:
    if is_debianlike():
        try:
            pc = subprocess.Popen(['dpkg-architecture', '-qDEB_HOST_MULTIARCH'],
                                  stdout=subprocess.PIPE,
                                  stderr=subprocess.DEVNULL)
            (stdo, _) = pc.communicate()
            if pc.returncode == 0:
                archpath = stdo.decode().strip()
                return 'lib/' + archpath
        except Exception:
            pass
    if is_freebsd() or is_irix():
        return 'lib'
    if os.path.isdir('/usr/lib64') and not os.path.islink('/usr/lib64'):
        return 'lib64'
    return 'lib'


def default_libexecdir() -> str:
    if is_haiku():
        return 'lib'
    # There is no way to auto-detect this, so it must be set at build time
    return 'libexec'


def default_prefix() -> str:
    if is_windows():
        return 'c:/'
    if is_haiku():
        return '/boot/system/non-packaged'
    return '/usr/local'


def default_datadir() -> str:
    if is_haiku():
        return 'data'
    return 'share'


def default_includedir() -> str:
    if is_haiku():
        return 'develop/headers'
    return 'include'


def default_infodir() -> str:
    if is_haiku():
        return 'documentation/info'
    return 'share/info'


def default_localedir() -> str:
    if is_haiku():
        return 'data/locale'
    return 'share/locale'


def default_mandir() -> str:
    if is_haiku():
        return 'documentation/man'
    return 'share/man'


def default_sbindir() -> str:
    if is_haiku():
        return 'bin'
    return 'sbin'


def default_sysconfdir() -> str:
    if is_haiku():
        return 'settings'
    return 'etc'


def determine_worker_count(varnames: T.Optional[T.List[str]] = None) -> int:
    num_workers = 0
    varnames = varnames or []
    # Add MESON_NUM_PROCESSES last, so it will prevail if more than one
    # variable is present.
    varnames.append('MESON_NUM_PROCESSES')
    for varname in varnames:
        if varname in os.environ:
            try:
                num_workers = int(os.environ[varname])
                if num_workers < 0:
                    raise ValueError
            except ValueError:
                print(f'Invalid value in {varname}, using 1 thread.')
                num_workers = 1

    if num_workers == 0:
        try:
            # Fails in some weird environments such as Debian
            # reproducible build.
            num_workers = multiprocessing.cpu_count()
        except Exception:
            num_workers = 1
    return num_workers

def is_parent_path(parent: str, trial: str) -> bool:
    '''Checks if @trial is a file under the directory @parent. Both @trial and @parent should be
       adequately normalized, though empty and '.' segments in @parent and @trial are accepted
       and discarded, matching the behavior of os.path.commonpath.  Either both or none should
       be absolute.'''
    assert os.path.isabs(parent) == os.path.isabs(trial)
    if is_windows():
        parent = parent.replace('\\', '/')
        trial = trial.replace('\\', '/')

    split_parent = parent.split('/')
    split_trial = trial.split('/')

    split_parent = [c for c in split_parent if c and c != '.']
    split_trial = [c for c in split_trial if c and c != '.']

    components = len(split_parent)
    return len(split_trial) >= components and split_trial[:components] == split_parent


def has_path_sep(name: str, sep: str = '/\\') -> bool:
    'Checks if any of the specified @sep path separators are in @name'
    for each in sep:
        if each in name:
            return True
    return False


if is_windows():
    # shlex.split is not suitable for splitting command line on Window (https://bugs.python.org/issue1724822);
    # shlex.quote is similarly problematic. Below are "proper" implementations of these functions according to
    # https://docs.microsoft.com/en-us/cpp/c-language/parsing-c-command-line-arguments and
    # https://blogs.msdn.microsoft.com/twistylittlepassagesallalike/2011/04/23/everyone-quotes-command-line-arguments-the-wrong-way/

    _whitespace = ' \t\n\r'
    _find_unsafe_char = re.compile(fr'[{_whitespace}"]').search

    def quote_arg(arg: str) -> str:
        if arg and not _find_unsafe_char(arg):
            return arg

        result = '"'
        num_backslashes = 0
        for c in arg:
            if c == '\\':
                num_backslashes += 1
            else:
                if c == '"':
                    # Escape all backslashes and the following double quotation mark
                    num_backslashes = num_backslashes * 2 + 1

                result += num_backslashes * '\\' + c
                num_backslashes = 0

        # Escape all backslashes, but let the terminating double quotation
        # mark we add below be interpreted as a metacharacter
        result += (num_backslashes * 2) * '\\' + '"'
        return result

    def split_args(cmd: str) -> T.List[str]:
        result: T.List[str] = []
        arg = ''
        num_backslashes = 0
        num_quotes = 0
        in_quotes = False
        for c in cmd:
            if c == '\\':
                num_backslashes += 1
            else:
                if c == '"' and not num_backslashes % 2:
                    # unescaped quote, eat it
                    arg += (num_backslashes // 2) * '\\'
                    num_quotes += 1
                    in_quotes = not in_quotes
                elif c in _whitespace and not in_quotes:
                    if arg or num_quotes:
                        # reached the end of the argument
                        result.append(arg)
                        arg = ''
                        num_quotes = 0
                else:
                    if c == '"':
                        # escaped quote
                        num_backslashes = (num_backslashes - 1) // 2

                    arg += num_backslashes * '\\' + c

                num_backslashes = 0

        if arg or num_quotes:
            result.append(arg)

        return result
else:
    def quote_arg(arg: str) -> str:
        return shlex.quote(arg)

    def split_args(cmd: str) -> T.List[str]:
        return shlex.split(cmd)


def join_args(args: T.Iterable[str]) -> str:
    return ' '.join([quote_arg(x) for x in args])


def do_replacement(regex: T.Pattern[str], line: str,
                   variable_format: Literal['meson', 'cmake', 'cmake@'],
                   confdata: T.Union[T.Dict[str, T.Tuple[str, T.Optional[str]]], 'ConfigurationData']) -> T.Tuple[str, T.Set[str]]:
    if variable_format == 'meson':
        return do_replacement_meson(regex, line, confdata)
    elif variable_format in {'cmake', 'cmake@'}:
        return do_replacement_cmake(line, variable_format == 'cmake@', confdata)
    else:
        raise MesonException('Invalid variable format')

def do_replacement_meson(regex: T.Pattern[str], line: str,
                         confdata: T.Union[T.Dict[str, T.Tuple[str, T.Optional[str]]], 'ConfigurationData']) -> T.Tuple[str, T.Set[str]]:
    missing_variables: T.Set[str] = set()

    def variable_replace(match: T.Match[str]) -> str:
        # Pairs of escape characters before '@', '\@', '${' or '\${'
        if match.group(0).endswith('\\'):
            num_escapes = match.end(0) - match.start(0)
            return '\\' * (num_escapes // 2)
        # \@escaped\@ variables
        elif match.groupdict().get('escaped') is not None:
            return match.group('escaped')[1:-2]+'@'
        else:
            # Template variable to be replaced
            varname = match.group('variable')
            var_str = ''
            if varname in confdata:
                var, _ = confdata.get(varname)
                if isinstance(var, str):
                    var_str = var
                elif isinstance(var, int):
                    if isinstance(var, bool):
                        msg = f'Variable substitution with boolean value {varname!r} is deprecated.'
                        mlog.deprecation(msg)
                    var_str = str(var)
                else:
                    msg = f'Tried to replace variable {varname!r} value with ' \
                          f'something other than a string or int: {var!r}'
                    raise MesonException(msg)
            else:
                missing_variables.add(varname)
            return var_str
    return re.sub(regex, variable_replace, line), missing_variables

def do_replacement_cmake(line: str, at_only: bool,
                         confdata: T.Union[T.Dict[str, T.Tuple[str, T.Optional[str]]], 'ConfigurationData']) -> T.Tuple[str, T.Set[str]]:
    missing_variables: T.Set[str] = set()

    character_regex = re.compile(r'''
        [^a-zA-Z0-9_/.+\-]
    ''', re.VERBOSE)

    def variable_get(varname: str) -> str:
        var_str = ''
        if varname in confdata:
            var, _ = confdata.get(varname)
            if isinstance(var, str):
                var_str = var
            elif isinstance(var, bool):
                var_str = str(int(var))
            elif isinstance(var, int):
                var_str = str(var)
            else:
                msg = f'Tried to replace variable {varname!r} value with ' \
                      f'something other than a string or int: {var!r}'
                raise MesonException(msg)
        else:
            missing_variables.add(varname)
        return var_str

    def parse_line(line: str) -> str:
        index = 0
        while len(line) > index:
            if line[index] == '@':
                next_at = line.find("@", index+1)
                if next_at > index+1:
                    varname = line[index+1:next_at]
                    match = character_regex.search(varname)

                    # at substituion doesn't occur if they key isn't valid
                    # however it also doesn't raise an error
                    if not match:
                        value = variable_get(varname)
                        line = line[:index] + value + line[next_at+1:]

            elif not at_only and line[index:index+2] == '${':
                bracket_count = 1
                end_bracket = index + 2
                try:
                    while bracket_count > 0:
                        if line[end_bracket:end_bracket+2] == "${":
                            end_bracket += 2
                            bracket_count += 1
                        elif line[end_bracket] == "}":
                            end_bracket += 1
                            bracket_count -= 1
                        elif line[end_bracket] in {"@", "\n"}:
                            # these aren't valid variable characters
                            # but they are inconsequential at this point
                            end_bracket += 1
                        elif character_regex.search(line[end_bracket]):
                            invalid_character = line[end_bracket]
                            variable = line[index+2:end_bracket]
                            msg = f'Found invalid character {invalid_character!r}' \
                                  f' in variable {variable!r}'
                            raise MesonException(msg)
                        else:
                            end_bracket += 1
                except IndexError:
                    msg = f'Found incomplete variable {line[index:-1]!r}'
                    raise MesonException(msg)

                if bracket_count == 0:
                    varname = parse_line(line[index+2:end_bracket-1])
                    match = character_regex.search(varname)
                    if match:
                        invalid_character = line[end_bracket-2]
                        variable = line[index+2:end_bracket-3]
                        msg = f'Found invalid character {invalid_character!r}' \
                              f' in variable {variable!r}'
                        raise MesonException(msg)

                    value = variable_get(varname)
                    line = line[:index] + value + line[end_bracket:]

            index += 1

        return line

    return parse_line(line), missing_variables

def do_define_meson(regex: T.Pattern[str], line: str, confdata: 'ConfigurationData',
                    subproject: T.Optional[SubProject] = None) -> str:

    arr = line.split()
    if len(arr) != 2:
        raise MesonException('#mesondefine does not contain exactly two tokens: %s' % line.strip())

    varname = arr[1]
    try:
        v, _ = confdata.get(varname)
    except KeyError:
        return '/* #undef %s */\n' % varname

    if isinstance(v, str):
        result = f'#define {varname} {v}'.strip() + '\n'
        result, _ = do_replacement_meson(regex, result, confdata)
        return result
    elif isinstance(v, bool):
        if v:
            return '#define %s\n' % varname
        else:
            return '#undef %s\n' % varname
    elif isinstance(v, int):
        return '#define %s %d\n' % (varname, v)
    else:
        raise MesonException('#mesondefine argument "%s" is of unknown type.' % varname)

def do_define_cmake(line: str, confdata: 'ConfigurationData', at_only: bool,
                    subproject: T.Optional[SubProject] = None) -> str:
    cmake_bool_define = 'cmakedefine01' in line

    def get_cmake_define(line: str, confdata: 'ConfigurationData') -> str:
        arr = line[1:].split()

        if cmake_bool_define:
            (v, desc) = confdata.get(arr[1])
            return str(int(bool(v)))

        define_value: T.List[str] = []
        for token in arr[2:]:
            try:
                v, _ = confdata.get(token)
                define_value += [str(v)]
            except KeyError:
                define_value += [token]
        return ' '.join(define_value)

    arr = line[1:].split()

    if len(arr) != 2 and subproject is not None:
        from ..interpreterbase.decorators import FeatureNew
        FeatureNew.single_use('cmakedefine without exactly two tokens', '0.54.1', subproject)

    varname = arr[1]
    try:
        v, _ = confdata.get(varname)
    except KeyError:
        if cmake_bool_define:
            return '#define %s 0\n' % varname
        else:
            return '/* #undef %s */\n' % varname

    if not cmake_bool_define and not v:
        return '/* #undef %s */\n' % varname

    result = get_cmake_define(line, confdata)
    result = f'#define {varname} {result}'.strip() + '\n'
    result, _ = do_replacement_cmake(result, at_only, confdata)
    return result

def get_variable_regex(variable_format: Literal['meson', 'cmake', 'cmake@'] = 'meson') -> T.Pattern[str]:
    # Only allow (a-z, A-Z, 0-9, _, -) as valid characters for a define
    if variable_format == 'meson':
        # Also allow escaping pairs of '@' with '\@'
        regex = re.compile(r'''
            (?:\\\\)+(?=\\?@)  # Matches multiple backslashes followed by an @ symbol
            |                  # OR
            (?<!\\)@(?P<variable>[-a-zA-Z0-9_]+)@  # Match a variable enclosed in @ symbols and capture the variable name; no matches beginning with '\@'
            |                  # OR
            (?P<escaped>\\@[-a-zA-Z0-9_]+\\@)  # Match an escaped variable enclosed in @ symbols
        ''', re.VERBOSE)
    elif variable_format == 'cmake@':
        regex = re.compile(r'''
            (?<!\\)@(?P<variable>[-a-zA-Z0-9_]+)@  # Match a variable enclosed in @ symbols and capture the variable name; no matches beginning with '\@'
        ''', re.VERBOSE)
    elif variable_format == "cmake":
        regex = re.compile(r'''
            \${(?P<variable>[-a-zA-Z0-9_]*)}  # Match a variable enclosed in curly braces and capture the variable name
        ''', re.VERBOSE)
    return regex

def do_conf_str(src: str, data: T.List[str], confdata: 'ConfigurationData',
                variable_format: Literal['meson', 'cmake', 'cmake@'],
                subproject: T.Optional[SubProject] = None) -> T.Tuple[T.List[str], T.Set[str], bool]:
    if variable_format == 'meson':
        return do_conf_str_meson(src, data, confdata, subproject)
    elif variable_format in {'cmake', 'cmake@'}:
        return do_conf_str_cmake(src, data, confdata, variable_format == 'cmake@', subproject)
    else:
        raise MesonException('Invalid variable format')

def do_conf_str_meson(src: str, data: T.List[str], confdata: 'ConfigurationData',
                      subproject: T.Optional[SubProject] = None) -> T.Tuple[T.List[str], T.Set[str], bool]:

    regex = get_variable_regex('meson')

    search_token = '#mesondefine'

    result: T.List[str] = []
    missing_variables: T.Set[str] = set()
    # Detect when the configuration data is empty and no tokens were found
    # during substitution so we can warn the user to use the `copy:` kwarg.
    confdata_useless = not confdata.keys()
    for line in data:
        if line.lstrip().startswith(search_token):
            confdata_useless = False
            line = do_define_meson(regex, line, confdata, subproject)
        else:
            if '#cmakedefine' in line:
                raise MesonException(f'Format error in {src}: saw "{line.strip()}" when format set to "meson"')
            line, missing = do_replacement_meson(regex, line, confdata)
            missing_variables.update(missing)
            if missing:
                confdata_useless = False
        result.append(line)

    return result, missing_variables, confdata_useless

def do_conf_str_cmake(src: str, data: T.List[str], confdata: 'ConfigurationData', at_only: bool,
                      subproject: T.Optional[SubProject] = None) -> T.Tuple[T.List[str], T.Set[str], bool]:

    variable_format: Literal['cmake', 'cmake@'] = 'cmake'
    if at_only:
        variable_format = 'cmake@'

    search_token = 'cmakedefine'

    result: T.List[str] = []
    missing_variables: T.Set[str] = set()
    # Detect when the configuration data is empty and no tokens were found
    # during substitution so we can warn the user to use the `copy:` kwarg.
    confdata_useless = not confdata.keys()
    for line in data:
        stripped_line = line.lstrip()
        if len(stripped_line) >= 2 and stripped_line[0] == '#' and stripped_line[1:].lstrip().startswith(search_token):
            confdata_useless = False

            line = do_define_cmake(line, confdata, at_only, subproject)
        else:
            if '#mesondefine' in line:
                raise MesonException(f'Format error in {src}: saw "{line.strip()}" when format set to "{variable_format}"')
            line, missing = do_replacement_cmake(line, at_only, confdata)
            missing_variables.update(missing)
            if missing:
                confdata_useless = False
        result.append(line)

    return result, missing_variables, confdata_useless

def do_conf_file(src: str, dst: str, confdata: 'ConfigurationData',
                 variable_format: Literal['meson', 'cmake', 'cmake@'],
                 encoding: str = 'utf-8', subproject: T.Optional[SubProject] = None) -> T.Tuple[T.Set[str], bool]:
    try:
        with open(src, encoding=encoding, newline='') as f:
            data = f.readlines()
    except Exception as e:
        raise MesonException(f'Could not read input file {src}: {e!s}')

    (result, missing_variables, confdata_useless) = do_conf_str(src, data, confdata, variable_format, subproject)
    dst_tmp = dst + '~'
    try:
        with open(dst_tmp, 'w', encoding=encoding, newline='') as f:
            f.writelines(result)
    except Exception as e:
        raise MesonException(f'Could not write output file {dst}: {e!s}')
    shutil.copymode(src, dst_tmp)
    replace_if_different(dst, dst_tmp)
    return missing_variables, confdata_useless

CONF_C_PRELUDE = '''/*
 * Autogenerated by the Meson build system.
 * Do not edit, your changes will be lost.
 */

{}

'''

CONF_NASM_PRELUDE = '''; Autogenerated by the Meson build system.
; Do not edit, your changes will be lost.

'''

def _dump_c_header(ofile: T.TextIO,
                   cdata: ConfigurationData,
                   output_format: Literal['c', 'nasm'],
                   macro_name: T.Optional[str]) -> None:
    format_desc: T.Callable[[str], str]
    if output_format == 'c':
        if macro_name:
            prelude = CONF_C_PRELUDE.format('#ifndef {0}\n#define {0}'.format(macro_name))
        else:
            prelude = CONF_C_PRELUDE.format('#pragma once')
        prefix = '#'
        format_desc = lambda desc: f'/* {desc} */\n'
    else:  # nasm
        prelude = CONF_NASM_PRELUDE
        prefix = '%'
        format_desc = lambda desc: '; ' + '\n; '.join(desc.splitlines()) + '\n'

    ofile.write(prelude)
    for k in sorted(cdata.keys()):
        (v, desc) = cdata.get(k)
        if desc:
            ofile.write(format_desc(desc))
        if isinstance(v, bool):
            if v:
                ofile.write(f'{prefix}define {k}\n\n')
            else:
                ofile.write(f'{prefix}undef {k}\n\n')
        elif isinstance(v, (int, str)):
            ofile.write(f'{prefix}define {k} {v}\n\n')
        else:
            raise MesonException('Unknown data type in configuration file entry: ' + k)
    if output_format == 'c' and macro_name:
        ofile.write('#endif\n')


def dump_conf_header(ofilename: str, cdata: ConfigurationData,
                     output_format: Literal['c', 'nasm', 'json'],
                     macro_name: T.Optional[str]) -> None:
    ofilename_tmp = ofilename + '~'
    with open(ofilename_tmp, 'w', encoding='utf-8') as ofile:
        if output_format == 'json':
            data = {k: v[0] for k, v in cdata.values.items()}
            json.dump(data, ofile, sort_keys=True)
        else:  # c, nasm
            _dump_c_header(ofile, cdata, output_format, macro_name)

    replace_if_different(ofilename, ofilename_tmp)


def replace_if_different(dst: str, dst_tmp: str) -> None:
    # If contents are identical, don't touch the file to prevent
    # unnecessary rebuilds.
    different = True
    try:
        with open(dst, 'rb') as f1, open(dst_tmp, 'rb') as f2:
            if f1.read() == f2.read():
                different = False
    except FileNotFoundError:
        pass
    if different:
        os.replace(dst_tmp, dst)
    else:
        os.unlink(dst_tmp)


def listify(item: T.Any, flatten: bool = True) -> T.List[T.Any]:
    '''
    Returns a list with all args embedded in a list if they are not a list.
    This function preserves order.
    @flatten: Convert lists of lists to a flat list
    '''
    if not isinstance(item, list):
        return [item]
    result: T.List[T.Any] = []
    for i in item:
        if flatten and isinstance(i, list):
            result += listify(i, flatten=True)
        else:
            result.append(i)
    return result

def listify_array_value(value: object, shlex_split_args: bool = False) -> T.List[str]:
    if isinstance(value, str):
        if value.startswith('['):
            try:
                newvalue = ast.literal_eval(value)
            except ValueError:
                raise MesonException(f'malformed value {value}')
        elif value == '':
            newvalue = []
        else:
            if shlex_split_args:
                newvalue = split_args(value)
            else:
                newvalue = [v.strip() for v in value.split(',')]
    elif isinstance(value, list):
        newvalue = value
    else:
        raise MesonException(f'"{value}" should be a string array, but it is not')
    assert isinstance(newvalue, list)
    return newvalue

def extract_as_list(dict_object: T.Dict[_T, _U], key: _T, pop: bool = False) -> T.List[_U]:
    '''
    Extracts all values from given dict_object and listifies them.
    '''
    fetch: T.Callable[[_T], _U] = dict_object.get
    if pop:
        fetch = dict_object.pop
    # If there's only one key, we don't return a list with one element
    return listify(fetch(key) or [], flatten=True)


def typeslistify(item: 'T.Union[_T, T.Sequence[_T]]',
                 types: 'T.Union[T.Type[_T], T.Tuple[T.Type[_T]]]') -> T.List[_T]:
    '''
    Ensure that type(@item) is one of @types or a
    list of items all of which are of type @types
    '''
    if isinstance(item, types):
        item = T.cast('T.List[_T]', [item])
    if not isinstance(item, list):
        raise MesonException('Item must be a list or one of {!r}, not {!r}'.format(types, type(item)))
    for i in item:
        if i is not None and not isinstance(i, types):
            raise MesonException('List item must be one of {!r}, not {!r}'.format(types, type(i)))
    return item


def stringlistify(item: T.Union[T.Any, T.Sequence[T.Any]]) -> T.List[str]:
    return typeslistify(item, str)


def expand_arguments(args: T.Iterable[str]) -> T.Optional[T.List[str]]:
    expended_args: T.List[str] = []
    for arg in args:
        if not arg.startswith('@'):
            expended_args.append(arg)
            continue

        args_file = arg[1:]
        try:
            with open(args_file, encoding='utf-8') as f:
                extended_args = f.read().split()
            expended_args += extended_args
        except Exception as e:
            mlog.error('Expanding command line arguments:',  args_file, 'not found')
            mlog.exception(e)
            return None
    return expended_args


def partition(pred: T.Callable[[_T], object], iterable: T.Iterable[_T]) -> T.Tuple[T.Iterator[_T], T.Iterator[_T]]:
    """Use a predicate to partition entries into false entries and true
    entries.

    >>> x, y = partition(is_odd, range(10))
    >>> (list(x), list(y))
    ([0, 2, 4, 6, 8], [1, 3, 5, 7, 9])
    """
    t1, t2 = tee(iterable)
    return (t for t in t1 if not pred(t)), (t for t in t2 if pred(t))


def Popen_safe(args: T.List[str], write: T.Optional[str] = None,
               stdin: T.Union[None, T.TextIO, T.BinaryIO, int] = subprocess.DEVNULL,
               stdout: T.Union[None, T.TextIO, T.BinaryIO, int] = subprocess.PIPE,
               stderr: T.Union[None, T.TextIO, T.BinaryIO, int] = subprocess.PIPE,
               **kwargs: T.Any) -> T.Tuple['subprocess.Popen[str]', str, str]:
    import locale
    encoding = locale.getpreferredencoding()
    # Stdin defaults to DEVNULL otherwise the command run by us here might mess
    # up the console and ANSI colors will stop working on Windows.
    # If write is not None, set stdin to PIPE so data can be sent.
    if write is not None:
        stdin = subprocess.PIPE

    try:
        if not sys.stdout.encoding or encoding.upper() != 'UTF-8':
            p, o, e = Popen_safe_legacy(args, write=write, stdin=stdin, stdout=stdout, stderr=stderr, **kwargs)
        else:
            p = subprocess.Popen(args, universal_newlines=True, encoding=encoding, close_fds=False,
                                 stdin=stdin, stdout=stdout, stderr=stderr, **kwargs)
            o, e = p.communicate(write)
    except OSError as oserr:
        if oserr.errno == errno.ENOEXEC:
            raise MesonException(f'Failed running {args[0]!r}, binary or interpreter not executable.\n'
                                 'Possibly wrong architecture or the executable bit is not set.')
        raise
    # Sometimes the command that we run will call another command which will be
    # without the above stdin workaround, so set the console mode again just in
    # case.
    mlog.setup_console()
    return p, o, e


def Popen_safe_legacy(args: T.List[str], write: T.Optional[str] = None,
                      stdin: T.Union[None, T.TextIO, T.BinaryIO, int] = subprocess.DEVNULL,
                      stdout: T.Union[None, T.TextIO, T.BinaryIO, int] = subprocess.PIPE,
                      stderr: T.Union[None, T.TextIO, T.BinaryIO, int] = subprocess.PIPE,
                      **kwargs: T.Any) -> T.Tuple['subprocess.Popen[str]', str, str]:
    p = subprocess.Popen(args, universal_newlines=False, close_fds=False,
                         stdin=stdin, stdout=stdout, stderr=stderr, **kwargs)
    input_: T.Optional[bytes] = None
    if write is not None:
        input_ = write.encode('utf-8')
    o, e = p.communicate(input_)
    if o is not None:
        if sys.stdout.encoding is not None:
            o = o.decode(encoding=sys.stdout.encoding, errors='replace').replace('\r\n', '\n')
        else:
            o = o.decode(errors='replace').replace('\r\n', '\n')
    if e is not None:
        if sys.stderr is not None and sys.stderr.encoding:
            e = e.decode(encoding=sys.stderr.encoding, errors='replace').replace('\r\n', '\n')
        else:
            e = e.decode(errors='replace').replace('\r\n', '\n')
    return p, o, e


def Popen_safe_logged(args: T.List[str], msg: str = 'Called', **kwargs: T.Any) -> T.Tuple['subprocess.Popen[str]', str, str]:
    '''
    Wrapper around Popen_safe that assumes standard piped o/e and logs this to the meson log.
    '''
    try:
        p, o, e = Popen_safe(args, **kwargs)
    except Exception as excp:
        mlog.debug('-----------')
        mlog.debug(f'{msg}: `{join_args(args)}` -> {excp}')
        raise

    rc, out, err = p.returncode, o.strip() if o else None, e.strip() if e else None
    mlog.debug('-----------')
    mlog.debug(f'{msg}: `{join_args(args)}` -> {rc}')
    if out:
        mlog.debug(f'stdout:\n{out}\n-----------')
    if err:
        mlog.debug(f'stderr:\n{err}\n-----------')
    return p, o, e


def iter_regexin_iter(regexiter: T.Iterable[str], initer: T.Iterable[str | programs.ExternalProgram]) -> T.Optional[str]:
    '''
    Takes each regular expression in @regexiter and tries to search for it in
    every item in @initer. If there is a match, returns that match.
    Else returns False.
    '''
    for regex in regexiter:
        for ii in initer:
            if not isinstance(ii, str):
                continue
            match = re.search(regex, ii)
            if match:
                return match.group()
    return None


def _substitute_values_check_errors(command: T.List[str | programs.ExternalProgram], values: T.Dict[str, T.Union[str, T.List[str]]]) -> None:
    # Error checking
    inregex: T.List[str] = ['@INPUT([0-9]+)?@', '@PLAINNAME@', '@BASENAME@']
    outregex: T.List[str] = ['@OUTPUT([0-9]+)?@', '@OUTDIR@']
    if '@INPUT@' not in values:
        # Error out if any input-derived templates are present in the command
        match = iter_regexin_iter(inregex, command)
        if match:
            raise MesonException(f'Command cannot have {match!r}, since no input files were specified')
    else:
        if len(values['@INPUT@']) > 1:
            # Error out if @PLAINNAME@ or @BASENAME@ is present in the command
            match = iter_regexin_iter(inregex[1:], command)
            if match:
                raise MesonException(f'Command cannot have {match!r} when there is '
                                     'more than one input file')
        # Error out if an invalid @INPUTnn@ template was specified
        for each in command:
            if not isinstance(each, str):
                continue
            match2 = re.search(inregex[0], each)
            if match2 and match2.group() not in values:
                m = 'Command cannot have {!r} since there are only {!r} inputs'
                raise MesonException(m.format(match2.group(), len(values['@INPUT@'])))
    if '@OUTPUT@' not in values:
        # Error out if any output-derived templates are present in the command
        match = iter_regexin_iter(outregex, command)
        if match:
            raise MesonException(f'Command cannot have {match!r} since there are no outputs')
    else:
        # Error out if an invalid @OUTPUTnn@ template was specified
        for each in command:
            if not isinstance(each, str):
                continue
            match2 = re.search(outregex[0], each)
            if match2 and match2.group() not in values:
                m = 'Command cannot have {!r} since there are only {!r} outputs'
                raise MesonException(m.format(match2.group(), len(values['@OUTPUT@'])))


def substitute_values(command: T.List[str | programs.ExternalProgram], values: T.Dict[str, T.Union[str, T.List[str]]]) -> T.List[str | programs.ExternalProgram]:
    '''
    Substitute the template strings in the @values dict into the list of
    strings @command and return a new list. For a full list of the templates,
    see get_filenames_templates_dict()

    If multiple inputs/outputs are given in the @values dictionary, we
    substitute @INPUT@ and @OUTPUT@ only if they are the entire string, not
    just a part of it, and in that case we substitute *all* of them.

    The typing of this function is difficult, as only @OUTPUT@ and @INPUT@ can
    be lists, everything else is a string. However, TypeDict cannot represent
    this, as you can have optional keys, but not extra keys. We end up just
    having to us asserts to convince type checkers that this is okay.

    https://github.com/python/mypy/issues/4617
    '''

    def replace(m: T.Match[str]) -> str:
        v = values[m.group(0)]
        assert isinstance(v, str), 'for mypy'
        return v

    # Error checking
    _substitute_values_check_errors(command, values)

    # Substitution
    outcmd: T.List[str | programs.ExternalProgram] = []
    rx_keys = [re.escape(key) for key in values if key not in ('@INPUT@', '@OUTPUT@')]
    value_rx = re.compile('|'.join(rx_keys)) if rx_keys else None
    for vv in command:
        more: T.Optional[str] = None
        if not isinstance(vv, str):
            outcmd.append(vv)
        elif '@INPUT@' in vv:
            inputs = values['@INPUT@']
            if vv == '@INPUT@':
                outcmd += inputs
            elif len(inputs) == 1:
                outcmd.append(vv.replace('@INPUT@', inputs[0]))
            else:
                raise MesonException("Command has '@INPUT@' as part of a "
                                     "string and more than one input file")
        elif '@OUTPUT@' in vv:
            outputs = values['@OUTPUT@']
            if vv == '@OUTPUT@':
                outcmd += outputs
            elif len(outputs) == 1:
                outcmd.append(vv.replace('@OUTPUT@', outputs[0]))
            else:
                raise MesonException("Command has '@OUTPUT@' as part of a "
                                     "string and more than one output file")

        # Append values that are exactly a template string.
        # This is faster than a string replace.
        elif vv in values:
            o = values[vv]
            assert isinstance(o, str), 'for mypy'
            more = o
        # Substitute everything else with replacement
        elif value_rx:
            more = value_rx.sub(replace, vv)
        else:
            more = vv

        if more is not None:
            outcmd.append(more)

    return outcmd


def get_filenames_templates_dict(inputs: T.List[str], outputs: T.List[str]) -> T.Dict[str, T.Union[str, T.List[str]]]:
    '''
    Create a dictionary with template strings as keys and values as values for
    the following templates:

    @INPUT@  - the full path to one or more input files, from @inputs
    @OUTPUT@ - the full path to one or more output files, from @outputs
    @OUTDIR@ - the full path to the directory containing the output files

    If there is only one input file, the following keys are also created:

    @PLAINNAME@ - the filename of the input file
    @BASENAME@ - the filename of the input file with the extension removed

    If there is more than one input file, the following keys are also created:

    @INPUT0@, @INPUT1@, ... one for each input file
    @PLAINNAME0@, @PLAINNAME1@, ... one for each input file
    @BASENAME0@, @BASENAME1@, ... one for each input file

    If there is more than one output file, the following keys are also created:

    @OUTPUT0@, @OUTPUT1@, ... one for each output file
    '''
    values: T.Dict[str, T.Union[str, T.List[str]]] = {}
    # Gather values derived from the input
    if inputs:
        # We want to substitute all the inputs.
        values['@INPUT@'] = inputs
        for (ii, vv) in enumerate(inputs):
            # Write out @INPUT0@, @INPUT1@, ...
            values[f'@INPUT{ii}@'] = vv
            plain = os.path.basename(vv)
            values[f'@PLAINNAME{ii}@'] = plain
            values[f'@BASENAME{ii}@'] = os.path.splitext(plain)[0]
        if len(inputs) == 1:
            # Just one value, substitute @PLAINNAME@ and @BASENAME@
            values['@PLAINNAME@'] = plain = os.path.basename(inputs[0])
            values['@BASENAME@'] = os.path.splitext(plain)[0]
    if outputs:
        # Gather values derived from the outputs, similar to above.
        values['@OUTPUT@'] = outputs
        for (ii, vv) in enumerate(outputs):
            values[f'@OUTPUT{ii}@'] = vv
        # Outdir should be the same for all outputs
        values['@OUTDIR@'] = os.path.dirname(outputs[0])
        # Many external programs fail on empty arguments.
        if values['@OUTDIR@'] == '':
            values['@OUTDIR@'] = '.'
    return values


def _make_tree_writable(topdir: T.Union[str, Path]) -> None:
    # Ensure all files and directories under topdir are writable
    # (and readable) by owner.
    for d, _, files in os.walk(topdir):
        os.chmod(d, os.stat(d).st_mode | stat.S_IWRITE | stat.S_IREAD)
        for fname in files:
            fpath = os.path.join(d, fname)
            if not os.path.islink(fpath) and os.path.isfile(fpath):
                os.chmod(fpath, os.stat(fpath).st_mode | stat.S_IWRITE | stat.S_IREAD)


def windows_proof_rmtree(f:  T.Union[str, Path]) -> None:
    # On Windows if anyone is holding a file open you can't
    # delete it. As an example an anti virus scanner might
    # be scanning files you are trying to delete. The only
    # way to fix this is to try again and again.
    delays = [0.1, 0.1, 0.2, 0.2, 0.2, 0.5, 0.5, 1, 1, 1, 1, 2]
    writable = False
    for d in delays:
        try:
            # Start by making the tree writable.
            if not writable:
                _make_tree_writable(f)
                writable = True
        except PermissionError:
            time.sleep(d)
            continue
        try:
            shutil.rmtree(f)
            return
        except FileNotFoundError:
            return
        except OSError:
            time.sleep(d)
    # Try one last time and throw if it fails.
    shutil.rmtree(f)


def windows_proof_rm(fpath: T.Union[str, Path]) -> None:
    """Like windows_proof_rmtree, but for a single file."""
    if os.path.isfile(fpath):
        os.chmod(fpath, os.stat(fpath).st_mode | stat.S_IWRITE | stat.S_IREAD)
    delays = [0.1, 0.1, 0.2, 0.2, 0.2, 0.5, 0.5, 1, 1, 1, 1, 2]
    for d in delays:
        try:
            os.unlink(fpath)
            return
        except FileNotFoundError:
            return
        except OSError:
            time.sleep(d)
    os.unlink(fpath)


class TemporaryDirectoryWinProof(TemporaryDirectory):
    """
    Like TemporaryDirectory, but cleans things up using
    windows_proof_rmtree()
    """

    def __exit__(self, exc: T.Any, value: T.Any, tb: T.Any) -> None:
        try:
            super().__exit__(exc, value, tb)
        except OSError:
            windows_proof_rmtree(self.name)

    def cleanup(self) -> None:
        try:
            super().cleanup()
        except OSError:
            windows_proof_rmtree(self.name)


def detect_subprojects(spdir_name: str, current_dir: str = '',
                       result: T.Optional[T.Dict[str, T.List[str]]] = None) -> T.Dict[str, T.List[str]]:
    if result is None:
        result = {}
    spdir = os.path.join(current_dir, spdir_name)
    if not os.path.exists(spdir):
        return result
    for trial in glob(os.path.join(spdir, '*')):
        basename = os.path.basename(trial)
        if trial == 'packagecache':
            continue
        append_this = True
        if os.path.isdir(trial):
            detect_subprojects(spdir_name, trial, result)
        elif trial.endswith('.wrap') and os.path.isfile(trial):
            basename = os.path.splitext(basename)[0]
        else:
            append_this = False
        if append_this:
            if basename in result:
                result[basename].append(trial)
            else:
                result[basename] = [trial]
    return result


def substring_is_in_list(substr: str, strlist: T.List[str]) -> bool:
    for s in strlist:
        if substr in s:
            return True
    return False


def unique_list(x: T.Iterable[_T]) -> T.List[_T]:
    return list(dict.fromkeys(x))


class OrderedSet(T.MutableSet[_T]):
    """A set that preserves the order in which items are added, by first
    insertion.
    """
    def __init__(self, iterable: T.Optional[T.Iterable[_T]] = None):
        self.__container: T.OrderedDict[_T, None] = collections.OrderedDict()
        if iterable:
            self.update(iterable)

    def __contains__(self, value: object) -> bool:
        return value in self.__container

    def __iter__(self) -> T.Iterator[_T]:
        return iter(self.__container.keys())

    def __len__(self) -> int:
        return len(self.__container)

    def __repr__(self) -> str:
        # Don't print 'OrderedSet("")' for an empty set.
        if self.__container:
            return 'OrderedSet([{}])'.format(
                ', '.join(repr(e) for e in self.__container.keys()))
        return 'OrderedSet()'

    def __reversed__(self) -> T.Iterator[_T]:
        return reversed(self.__container.keys())

    def add(self, value: _T) -> None:
        self.__container[value] = None

    def discard(self, value: _T) -> None:
        if value in self.__container:
            del self.__container[value]

    def move_to_end(self, value: _T, last: bool = True) -> None:
        self.__container.move_to_end(value, last)

    def pop(self, last: bool = True) -> _T:
        item, _ = self.__container.popitem(last)
        return item

    def update(self, iterable: T.Iterable[_T]) -> None:
        for item in iterable:
            self.__container[item] = None

    def difference(self, set_: T.Iterable[_T]) -> 'OrderedSet[_T]':
        return type(self)(e for e in self if e not in set_)

    def difference_update(self, iterable: T.Iterable[_T]) -> None:
        for item in iterable:
            self.discard(item)

def relpath(path: T.Union[str, Path], start: T.Union[str, Path]) -> str:
    # On Windows a relative path can't be evaluated for paths on two different
    # drives (i.e. c:\foo and f:\bar).  The only thing left to do is to use the
    # original absolute path.
    try:
        return os.path.relpath(path, start)
    except (TypeError, ValueError):
        return str(path)

def path_is_in_root(path: Path, root: Path, resolve: bool = False) -> bool:
    # Check whether a path is within the root directory root
    try:
        if resolve:
            path.resolve().relative_to(root.resolve())
        else:
            path.relative_to(root)
    except ValueError:
        return False
    return True

def relative_to_if_possible(path: Path, root: Path, resolve: bool = False) -> Path:
    try:
        if resolve:
            return path.resolve().relative_to(root.resolve())
        else:
            return path.relative_to(root)
    except ValueError:
        return path

class LibType(enum.IntEnum):

    """Enumeration for library types."""

    SHARED = 0
    STATIC = 1
    PREFER_SHARED = 2
    PREFER_STATIC = 3


class ProgressBarFallback:  # lgtm [py/iter-returns-non-self]
    '''
    Fallback progress bar implementation when tqdm is not foundclass OptionType(enum.IntEnum):

    """Enum used to specify what kind of argument a thing is."""

    BUILTIN = 0
    BACKEND = 1
    BASE = 2
    COMPILER = 3
    PROJECT = 4

# This is copied from coredata. There is no way to share this, because this
# is used in the OptionKey constructor, and the coredata lists are
# OptionKeys...
_BUILTIN_NAMES = {
    'prefix',
    'bindir',
    'datadir',
    'includedir',
    'infodir',
    'libdir',
    'licensedir',
    'libexecdir',
    'localedir',
    'localstatedir',
    'mandir',
    'sbindir',
    'sharedstatedir',
    'sysconfdir',
    'auto_features',
    'backend',
    'buildtype',
    'debug',
    'default_library',
    'errorlogs',
    'genvslite',
    'install_umask',
    'layout',
    'optimization',
    'prefer_static',
    'stdsplit',
    'strip',
    'unity',
    'unity_size',
    'warning_level',
    'werror',
    'wrap_mode',
    'force_fallback_for',
    'pkg_config_path',
    'cmake_prefix_path',
    'vsenv',
}


    Since this class is not an actual iterator, but only provides a minimal
    fallback, it is safe to ignore the 'Iterator does not return self from
    __iter__ method' warning.
    '''
    def __init__(self, iterable: T.Optional[T.Iterable[str]] = None, total: T.Optional[int] = None,
                 bar_type: T.Optional[str] = None, desc: T.Optional[str] = None,
                 disable: T.Optional[bool] = None):
        if iterable is not None:
            self.iterable = iter(iterable)
            return
        self.total = total
        self.done = 0
        self.printed_dots = 0
        self.disable = not mlog.colorize_console() if disable is None else disable
        if not self.disable:
            if self.total and bar_type == 'download':
                print('Download size:', self.total)
            if desc:
                print(f'{desc}: ', end='')

    # Pretend to be an iterator when called as one and don't print any
    # progress
    def __iter__(self) -> T.Iterator[str]:
        return self.iterable

    def __next__(self) -> str:
        return next(self.iterable)

    def print_dot(self) -> None:
        if not self.disable:
            print('.', end='')
            sys.stdout.flush()
        self.printed_dots += 1

    def update(self, progress: int) -> None:
        self.done += progress
        if not self.total:
            # Just print one dot per call if we don't have a total length
            self.print_dot()
            return
        ratio = int(self.done / self.total * 10)
        while self.printed_dots < ratio:
            self.print_dot()

    def close(self) -> None:
        if not self.disable:
            print()

try:
    from tqdm import tqdm
except ImportError:
    # ideally we would use a typing.Protocol here, but it's part of typing_extensions until 3.8
    ProgressBar: T.Union[T.Type[ProgressBarFallback], T.Type[ProgressBarTqdm]] = ProgressBarFallback
else:
    class ProgressBarTqdm(tqdm):
        def __init__(self, *args: T.Any, bar_type: T.Optional[str] = None, **kwargs: T.Any) -> None:
            if bar_type == 'download':
                kwargs.update({'unit': 'B',
                               'unit_scale': True,
                               'unit_divisor': 1024,
                               'leave': True,
                               'bar_format': '{l_bar}{bar}| {n_fmt}/{total_fmt} {rate_fmt} eta {remaining}',
                               })

            else:
                kwargs.update({'leave': False,
                               'bar_format': '{l_bar}{bar}| {n_fmt}/{total_fmt} eta {remaining}',
                               })
            super().__init__(*args, **kwargs)

    ProgressBar = ProgressBarTqdm


class RealPathAction(argparse.Action):
    def __init__(self, option_strings: T.List[str], dest: str, default: str = '.', **kwargs: T.Any):
        default = os.path.abspath(os.path.realpath(default))
        super().__init__(option_strings, dest, nargs=None, default=default, **kwargs)

    def __call__(self, parser: argparse.ArgumentParser, namespace: argparse.Namespace,
                 values: T.Union[str, T.Sequence[T.Any], None], option_string: T.Optional[str] = None) -> None:
        assert isinstance(values, str)
        setattr(namespace, self.dest, os.path.abspath(os.path.realpath(values)))


def get_wine_shortpath(winecmd: T.List[str], wine_paths: T.List[str],
                       workdir: T.Optional[str] = None) -> str:
    '''
    WINEPATH size is limited to 1024 bytes which can easily be exceeded when
    adding the path to every dll inside build directory. See
    https://bugs.winehq.org/show_bug.cgi?id=45810.

    To shorten it as much as possible we use path relative to `workdir`
    where possible and convert absolute paths to Windows shortpath (e.g.
    "/usr/x86_64-w64-mingw32/lib" to "Z:\\usr\\X86_~FWL\\lib").

    This limitation reportedly has been fixed with wine >= 6.4
    '''

    # Remove duplicates
    wine_paths = list(OrderedSet(wine_paths))

    # Check if it's already short enough
    wine_path = ';'.join(wine_paths)
    if len(wine_path) <= 1024:
        return wine_path

    # Check if we have wine >= 6.4
    from ..programs import ExternalProgram
    wine = ExternalProgram('wine', winecmd, silent=True)
    if version_compare(wine.get_version(), '>=6.4'):
        return wine_path

    # Check paths that can be reduced by making them relative to workdir.
    rel_paths: T.List[str] = []
    if workdir:
        abs_paths: T.List[str] = []
        for p in wine_paths:
            try:
                rel = Path(p).relative_to(workdir)
                rel_paths.append(str(rel))
            except ValueError:
                abs_paths.append(p)
        wine_paths = abs_paths

    if wine_paths:
        # BAT script that takes a list of paths in argv and prints semi-colon separated shortpaths
        with NamedTemporaryFile('w', suffix='.bat', encoding='utf-8', delete=False) as bat_file:
            bat_file.write('''
            @ECHO OFF
            for %%x in (%*) do (
                echo|set /p=;%~sx
            )
            ''')
        try:
            stdout = subprocess.check_output(winecmd + ['cmd', '/C', bat_file.name] + wine_paths,
                                             encoding='utf-8', stderr=subprocess.DEVNULL)
            stdout = stdout.strip(';')
            if stdout:
                wine_paths = stdout.split(';')
            else:
                mlog.warning('Could not shorten WINEPATH: empty stdout')
        except subprocess.CalledProcessError as e:
            mlog.warning(f'Could not shorten WINEPATH: {str(e)}')
        finally:
            os.unlink(bat_file.name)
    wine_path = ';'.join(rel_paths + wine_paths)
    if len(wine_path) > 1024:
        mlog.warning('WINEPATH exceeds 1024 characters which could cause issues')
    return wine_path


def run_once(func: T.Callable[..., _T]) -> T.Callable[..., _T]:
    ret: T.List[_T] = []

    @wraps(func)
    def wrapper(*args: T.Any, **kwargs: T.Any) -> _T:
        if ret:
            return ret[0]

        val = func(*args, **kwargs)
        ret.append(val)
        return val

    return wrapper


def generate_list(func: T.Callable[..., T.Generator[_T, None, None]]) -> T.Callable[..., T.List[_T]]:
    @wraps(func)
    def wrapper(*args: T.Any, **kwargs: T.Any) -> T.List[_T]:
        return list(func(*args, **kwargs))

    return wrapper


def pickle_load(filename: str, object_name: str, object_type: T.Type[_PL], suggest_reconfigure: bool = True) -> _PL:
    load_fail_msg = f'{object_name} file {filename!r} is corrupted.'
    extra_msg = ' Consider reconfiguring the directory with "meson setup --reconfigure".' if suggest_reconfigure else ''
    try:
        with open(filename, 'rb') as f:
            obj = pickle.load(f)
    except (pickle.UnpicklingError, EOFError):
        raise MesonException(load_fail_msg + extra_msg)
    except (TypeError, ModuleNotFoundError, AttributeError):
        raise MesonException(
            f"{object_name} file {filename!r} references functions or classes that don't "
            "exist. This probably means that it was generated with an old "
            "version of meson." + extra_msg)

    if not isinstance(obj, object_type):
        raise MesonException(load_fail_msg + extra_msg)

    # Because these Protocols are not available at runtime (and cannot be made
    # available at runtime until we drop support for Python < 3.8), we have to
    # do a bit of hackery so that mypy understands what's going on here
    version: str
    if hasattr(obj, 'version'):
        version = T.cast('_VerPickleLoadable', obj).version
    else:
        version = T.cast('_EnvPickleLoadable', obj).environment.coredata.version

    from ..coredata import version as coredata_version
    from ..coredata import major_versions_differ, MesonVersionMismatchException
    if major_versions_differ(version, coredata_version):
        raise MesonVersionMismatchException(version, coredata_version, extra_msg)
    return obj


def first(iter: T.Iterable[_T], predicate: T.Callable[[_T], bool]) -> T.Optional[_T]:
    """Find the first entry in an iterable where the given predicate is true

    :param iter: The iterable to search
    :param predicate: A finding function that takes an element from the iterable
        and returns True if found, otherwise False
    :return: The first found element, or None if it is not found
    """
    for i in iter:
        if predicate(i):
            return i
    return None


def get_rsp_threshold() -> int:
    '''Return a conservative estimate of the commandline size in bytes
    above which a response file should be used.  May be overridden for
    debugging by setting environment variable MESON_RSP_THRESHOLD.'''

    if is_windows():
        # Usually 32k, but some projects might use cmd.exe,
        # and that has a limit of 8k.
        limit = 8192
    else:
        # Unix-like OSes usually have very large command line limits, (On Linux,
        # for example, this is limited by the kernel's MAX_ARG_STRLEN). However,
        # some programs place much lower limits, notably Wine which enforces a
        # 32k limit like Windows. Therefore, we limit the command line to 32k.
        limit = 32768

    # Be conservative
    limit = limit // 2
    return int(os.environ.get('MESON_RSP_THRESHOLD', limit))


class lazy_property(T.Generic[_T]):
    """Descriptor that replaces the function it wraps with the value generated.

    This property will only be calculated the first time it's queried, and will
    be cached and the cached value used for subsequent calls.

    This works by shadowing itself with the calculated value, in the instance.
    Due to Python's MRO that means that the calculated value will be found
    before this property, speeding up subsequent lookups.
    """
    def __init__(self, func: T.Callable[[T.Any], _T]) -> None:
        self.__name: T.Optional[str] = None
        self.__func = func

    def __set_name__(self, owner: T.Any, name: str) -> None:
        if self.__name is None:
            self.__name = name
        else:
            assert name == self.__name

    def __get__(self, instance: object, cls: T.Type) -> _T:
        value = self.__func(instance)
<<<<<<< HEAD
        setattr(instance, self.__name, value)
        return value
=======
        setattr(instance, self.__func.__name__, value)
        return value


def _join_paths(*parts: str) -> str:
    return os.path.join(*parts).replace(os.sep, os.altsep)

join_paths: T.Callable[..., str]
if os.altsep:
    join_paths = _join_paths
else:
    join_paths = os.path.join
>>>>>>> 07562a23
<|MERGE_RESOLUTION|>--- conflicted
+++ resolved
@@ -2501,11 +2501,7 @@
 
     def __get__(self, instance: object, cls: T.Type) -> _T:
         value = self.__func(instance)
-<<<<<<< HEAD
         setattr(instance, self.__name, value)
-        return value
-=======
-        setattr(instance, self.__func.__name__, value)
         return value
 
 
@@ -2516,5 +2512,4 @@
 if os.altsep:
     join_paths = _join_paths
 else:
-    join_paths = os.path.join
->>>>>>> 07562a23
+    join_paths = os.path.join