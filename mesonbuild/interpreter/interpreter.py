--- conflicted
+++ resolved
@@ -416,12 +416,9 @@
             build.SharedModule: OBJ.SharedModuleHolder,
             build.Executable: OBJ.ExecutableHolder,
             build.Jar: OBJ.JarHolder,
-<<<<<<< HEAD
             build.AppBundle: OBJ.AppBundleHolder,
             build.FrameworkBundle: OBJ.FrameworkBundleHolder,
-=======
             build.BundleTarget: OBJ.BundleTargetHolder,
->>>>>>> f03ee372
             build.CustomTarget: OBJ.CustomTargetHolder,
             build.CustomTargetIndex: OBJ.CustomTargetIndexHolder,
             build.Generator: OBJ.GeneratorHolder,
