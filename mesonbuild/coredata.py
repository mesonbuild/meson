--- conflicted
+++ resolved
@@ -74,11 +74,7 @@
 #
 # Pip requires that RCs are named like this: '0.1.0.rc1'
 # But the corresponding Git tag needs to be '0.1.0rc1'
-<<<<<<< HEAD
-version = '1.5.2'
-=======
 version = '1.7.0'
->>>>>>> 897b6fcd
 
 # The next stable version when we are in dev. This is used to allow projects to
 # require meson version >=1.2.0 when using 1.1.99. FeatureNew won't warn when
