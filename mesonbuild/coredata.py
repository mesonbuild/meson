--- conflicted
+++ resolved
@@ -762,103 +762,6 @@
             mlog.warning('Base option \'b_bitcode\' is enabled, which is incompatible with many linker options. Incompatible options such as \'b_asneeded\' have been disabled.', fatal=False)
             mlog.warning('Please see https://mesonbuild.com/Builtin-options.html#Notes_about_Apple_Bitcode_support for more details.', fatal=False)
 
-<<<<<<< HEAD
-class CmdLineFileParser(configparser.ConfigParser):
-    def __init__(self) -> None:
-        # We don't want ':' as key delimiter, otherwise it would break when
-        # storing subproject options like "subproject:option=value"
-        super().__init__(delimiters=['='], interpolation=None)
-
-    def read(self, filenames: T.Union['StrOrBytesPath', T.Iterable['StrOrBytesPath']], encoding: T.Optional[str] = 'utf-8') -> T.List[str]:
-        return super().read(filenames, encoding)
-
-    def optionxform(self, optionstr: str) -> str:
-        # Don't call str.lower() on keys
-        return optionstr
-
-class MachineFileParser():
-    def __init__(self, filenames: T.List[str], sourcedir: str, builddir: str) -> None:
-        self.parser = CmdLineFileParser()
-        self.constants: T.Dict[str, T.Union[str, bool, int, T.List[str]]] = {'True': True, 'False': False}
-        self.sections: T.Dict[str, T.Dict[str, T.Union[str, bool, int, T.List[str]]]] = {}
-
-        for fname in filenames:
-            try:
-                with open(fname, encoding='utf-8') as f:
-                    content = f.read()
-            except UnicodeDecodeError as e:
-                raise EnvironmentException(f'Malformed machine file {fname!r} failed to parse as unicode: {e}')
-
-            content = content.replace('@GLOBAL_SOURCE_ROOT@', sourcedir)
-            content = content.replace('@GLOBAL_BUILD_ROOT@', builddir)
-            content = content.replace('@DIRNAME@', os.path.dirname(fname))
-            try:
-                self.parser.read_string(content, fname)
-            except configparser.Error as e:
-                raise EnvironmentException(f'Malformed machine file: {e}')
-
-        # Parse [constants] first so they can be used in other sections
-        if self.parser.has_section('constants'):
-            self.constants.update(self._parse_section('constants'))
-
-        for s in self.parser.sections():
-            if s == 'constants':
-                continue
-            self.sections[s] = self._parse_section(s)
-
-    def _parse_section(self, s: str) -> T.Dict[str, T.Union[str, bool, int, T.List[str]]]:
-        self.scope = self.constants.copy()
-        section: T.Dict[str, T.Union[str, bool, int, T.List[str]]] = {}
-        for entry, value in self.parser.items(s):
-            if ' ' in entry or '\t' in entry or "'" in entry or '"' in entry:
-                raise EnvironmentException(f'Malformed variable name {entry!r} in machine file.')
-            # Windows paths...
-            value = value.replace('\\', '\\\\')
-            try:
-                ast = mparser.Parser(value, 'machinefile').parse()
-                if not ast.lines:
-                    raise EnvironmentException('value cannot be empty')
-                res = self._evaluate_statement(ast.lines[0])
-            except MesonException as e:
-                raise EnvironmentException(f'Malformed value in machine file variable {entry!r}: {str(e)}.')
-            except KeyError as e:
-                raise EnvironmentException(f'Undefined constant {e.args[0]!r} in machine file variable {entry!r}.')
-            section[entry] = res
-            self.scope[entry] = res
-        return section
-
-    def _evaluate_statement(self, node: mparser.BaseNode) -> T.Union[str, bool, int, T.List[str]]:
-        if isinstance(node, (mparser.StringNode)):
-            return node.value
-        elif isinstance(node, mparser.BooleanNode):
-            return node.value
-        elif isinstance(node, mparser.NumberNode):
-            return node.value
-        elif isinstance(node, mparser.ParenthesizedNode):
-            return self._evaluate_statement(node.inner)
-        elif isinstance(node, mparser.ArrayNode):
-            # TODO: This is where recursive types would come in handy
-            return [self._evaluate_statement(arg) for arg in node.args.arguments]
-        elif isinstance(node, mparser.IdNode):
-            return self.scope[node.value]
-        elif isinstance(node, mparser.ArithmeticNode):
-            l = self._evaluate_statement(node.left)
-            r = self._evaluate_statement(node.right)
-            if node.operation == 'add':
-                if (isinstance(l, str) and isinstance(r, str)) or \
-                   (isinstance(l, list) and isinstance(r, list)):
-                    return l + r
-            elif node.operation == 'div':
-                if isinstance(l, str) and isinstance(r, str):
-                    return os.path.join(l, r)
-        raise EnvironmentException('Unsupported node type')
-
-def parse_machine_files(filenames: T.List[str], sourcedir: str, builddir: str):
-    parser = MachineFileParser(filenames, sourcedir, builddir)
-    return parser.sections
-
-=======
->>>>>>> dfd22db4
 def get_cmd_line_file(build_dir: str) -> str:
     return os.path.join(build_dir, 'meson-private', 'cmd_line.txt')
 
