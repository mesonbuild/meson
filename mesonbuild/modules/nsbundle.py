# SPDX-License-Identifier: Apache-2.0
# SPDX-FileCopyrightText: 2025 Marco Rebhan <me@dblsaiko.net>

from __future__ import annotations

import typing as T

from . import NewExtensionModule, ModuleInfo, ModuleReturnValue
<<<<<<< HEAD
from mesonbuild.build import AppBundle, FrameworkBundle
from mesonbuild.interpreter.type_checking import NSAPP_KWS, NSFRAMEWORK_KWS, SOURCES_VARARGS
from mesonbuild.interpreterbase.decorators import FeatureNew, typed_kwargs, typed_pos_args

if T.TYPE_CHECKING:
    from . import ModuleState
    from mesonbuild.interpreter.type_checking import SourcesVarargsType
    from mesonbuild.interpreter import Interpreter, kwargs as kwtypes
=======
from mesonbuild import build, dependencies
from mesonbuild.interpreter.type_checking import KwargInfo, NoneType
from mesonbuild.interpreterbase.decorators import ContainerTypeInfo, FeatureNew, typed_kwargs, typed_pos_args
from mesonbuild.mesonlib import MesonException
from mesonbuild.nsbundle import BundleType

if T.TYPE_CHECKING:
    from typing_extensions import TypedDict

    from . import ModuleState
    from mesonbuild.interpreter import Interpreter
>>>>>>> f03ee372

    class CommonKws(TypedDict):
        contents: T.Optional[build.StructuredSources]
        resources: T.Optional[build.StructuredSources]
        extra_binaries: T.List[T.Union[str, build.File, build.Executable, build.CustomTarget, build.CustomTargetIndex]]
        info_plist: T.List[T.Union[str, build.File, build.CustomTarget, build.CustomTargetIndex]]

    class ApplicationKws(CommonKws):
        layout: T.Optional[str]
        executable_folder_name: T.Optional[str]

    class FrameworkKws(CommonKws):
        headers: T.Optional[build.StructuredSources]


COMMON_KWS: T.List[KwargInfo] = [
    KwargInfo('contents', (NoneType, build.StructuredSources)),
    KwargInfo('resources', (NoneType, build.StructuredSources)),
    KwargInfo('extra_binaries', ContainerTypeInfo(list, (str, build.File, build.Executable, build.CustomTarget,
                                                         build.CustomTargetIndex)), default=[], listify=True),
    KwargInfo('info_plist', ContainerTypeInfo(list, (NoneType, str, build.File, build.CustomTarget, build.CustomTargetIndex)), default=[], listify=True)
]

APPLICATION_KWS: T.List[KwargInfo] = [
    *COMMON_KWS,
    KwargInfo('layout', (NoneType, str)),
    KwargInfo('executable_folder_name', (NoneType, str)),
]

FRAMEWORK_KWS: T.List[KwargInfo] = [
    *COMMON_KWS,
    KwargInfo('headers', (NoneType, build.StructuredSources)),
]


def initialize(*args: T.Any, **kwargs: T.Any) -> NSBundleModule:
    return NSBundleModule(*args, **kwargs)


class NSBundleModule(NewExtensionModule):
    INFO = ModuleInfo('nsbundle', '1.7.99')

    def __init__(self, interpreter: Interpreter):
        super().__init__()
        self.methods.update({
<<<<<<< HEAD
            'application': self.application,
            'framework': self.framework,
        })

    @FeatureNew('nsbundle.application', '1.7.99')
    @typed_pos_args('nsbundle.application', (str,), varargs=SOURCES_VARARGS)
    @typed_kwargs('nsbundle.application', *NSAPP_KWS, allow_unknown=True)
    def application(self, state: ModuleState, args: T.Tuple[str, SourcesVarargsType], kwargs: kwtypes.AppBundle
                    ) -> ModuleReturnValue:
        tgt = state.create_build_target(AppBundle, args, kwargs)
        return ModuleReturnValue(tgt, [tgt])

    @FeatureNew('nsbundle.framework', '1.7.99')
    @typed_pos_args('nsbundle.framework', (str,), varargs=SOURCES_VARARGS)
    @typed_kwargs('nsbundle.framework', *NSFRAMEWORK_KWS, allow_unknown=True)
    def framework(self, state: ModuleState, args: T.Tuple[str, SourcesVarargsType], kwargs: kwtypes.FrameworkBundle
                  ) -> ModuleReturnValue:
        tgt = state.create_build_target(FrameworkBundle, args, kwargs)
        return ModuleReturnValue(tgt, [tgt])
=======
            'wrap_application': self.wrap_application,
            'wrap_framework': self.wrap_framework,
        })

    @FeatureNew('nsbundle.wrap_application', '1.7.99')
    @typed_pos_args('nsbundle.wrap_application', build.Executable)
    @typed_kwargs('nsbundle.wrap_application', *APPLICATION_KWS)
    def wrap_application(self, state: ModuleState, args: T.Tuple[build.Executable], kwargs: ApplicationKws
                         ) -> ModuleReturnValue:
        (main_exe,) = args

        tgt = build.BundleTarget(main_exe.name, state.subdir, state.subproject, state.environment, main_exe, BundleType.APPLICATION)
        tgt.bundle_info.resources = kwargs['resources']
        tgt.bundle_info.contents = kwargs['contents']
        tgt.bundle_info.extra_binaries = kwargs['extra_binaries']

        if len(kwargs['info_plist']) > 1:
            raise MesonException('Cannot specify more than one file for info_plist')
        elif kwargs['info_plist'] != []:
            tgt.bundle_info.info_dict_file = build._source_input_to_file(tgt, 'info_plist', kwargs['info_plist'][0])

        return ModuleReturnValue(tgt, [tgt])

    @FeatureNew('nsbundle.wrap_framework', '1.7.99')
    @typed_pos_args('nsbundle.wrap_framework', (build.SharedLibrary, dependencies.InternalDependency))
    @typed_kwargs('nsbundle.wrap_framework', *FRAMEWORK_KWS)
    def wrap_framework(self, state: ModuleState,
                       args: T.Tuple[T.Union[build.SharedLibrary, dependencies.InternalDependency]],
                       kwargs: FrameworkKws) -> ModuleReturnValue:
        (main_lib,) = args

        # TODO
        if not isinstance(main_lib, dependencies.InternalDependency):
            main_lib = dependencies.InternalDependency(state.project_version, [], [], [], [main_lib], [], [], [], [],
                                                       {}, [], [], [])

        return ModuleReturnValue(main_lib, [])
>>>>>>> f03ee372
<|MERGE_RESOLUTION|>--- conflicted
+++ resolved
@@ -6,18 +6,9 @@
 import typing as T
 
 from . import NewExtensionModule, ModuleInfo, ModuleReturnValue
-<<<<<<< HEAD
+from mesonbuild import build, dependencies
 from mesonbuild.build import AppBundle, FrameworkBundle
-from mesonbuild.interpreter.type_checking import NSAPP_KWS, NSFRAMEWORK_KWS, SOURCES_VARARGS
-from mesonbuild.interpreterbase.decorators import FeatureNew, typed_kwargs, typed_pos_args
-
-if T.TYPE_CHECKING:
-    from . import ModuleState
-    from mesonbuild.interpreter.type_checking import SourcesVarargsType
-    from mesonbuild.interpreter import Interpreter, kwargs as kwtypes
-=======
-from mesonbuild import build, dependencies
-from mesonbuild.interpreter.type_checking import KwargInfo, NoneType
+from mesonbuild.interpreter.type_checking import KwargInfo, NoneType, NSAPP_KWS, NSFRAMEWORK_KWS, SOURCES_VARARGS
 from mesonbuild.interpreterbase.decorators import ContainerTypeInfo, FeatureNew, typed_kwargs, typed_pos_args
 from mesonbuild.mesonlib import MesonException
 from mesonbuild.nsbundle import BundleType
@@ -26,8 +17,8 @@
     from typing_extensions import TypedDict
 
     from . import ModuleState
-    from mesonbuild.interpreter import Interpreter
->>>>>>> f03ee372
+    from mesonbuild.interpreter.type_checking import SourcesVarargsType
+    from mesonbuild.interpreter import Interpreter, kwargs as kwtypes
 
     class CommonKws(TypedDict):
         contents: T.Optional[build.StructuredSources]
@@ -73,9 +64,10 @@
     def __init__(self, interpreter: Interpreter):
         super().__init__()
         self.methods.update({
-<<<<<<< HEAD
             'application': self.application,
             'framework': self.framework,
+            'wrap_application': self.wrap_application,
+            'wrap_framework': self.wrap_framework,
         })
 
     @FeatureNew('nsbundle.application', '1.7.99')
@@ -93,10 +85,6 @@
                   ) -> ModuleReturnValue:
         tgt = state.create_build_target(FrameworkBundle, args, kwargs)
         return ModuleReturnValue(tgt, [tgt])
-=======
-            'wrap_application': self.wrap_application,
-            'wrap_framework': self.wrap_framework,
-        })
 
     @FeatureNew('nsbundle.wrap_application', '1.7.99')
     @typed_pos_args('nsbundle.wrap_application', build.Executable)
@@ -130,5 +118,4 @@
             main_lib = dependencies.InternalDependency(state.project_version, [], [], [], [main_lib], [], [], [], [],
                                                        {}, [], [], [])
 
-        return ModuleReturnValue(main_lib, [])
->>>>>>> f03ee372
+        return ModuleReturnValue(main_lib, [])