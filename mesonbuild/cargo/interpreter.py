--- conflicted
+++ resolved
@@ -64,8 +64,6 @@
     toml2json = shutil.which('toml2json')
 
 
-<<<<<<< HEAD
-=======
 _EXTRA_KEYS_WARNING = (
     "This may (unlikely) be an error in the cargo manifest, or may be a missing "
     "implementation in Meson. If this issue can be reproduced with the latest "
@@ -74,7 +72,6 @@
     "version that is generating this warning if possible."
 )
 
->>>>>>> 897b6fcd
 class TomlImplementationMissing(MesonException):
     pass
 
