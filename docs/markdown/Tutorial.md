--- conflicted
+++ resolved
@@ -149,15 +149,12 @@
   GtkApplication *app;
   int status;
 
-<<<<<<< HEAD
-  app = gtk_application_new("org.example.Example", G_APPLICATION_DEFAULT_FLAGS);
-=======
 #if GLIB_CHECK_VERSION(2, 74, 0)
   app = gtk_application_new(NULL, G_APPLICATION_DEFAULT_FLAGS);
 #else
   app = gtk_application_new(NULL, G_APPLICATION_FLAGS_NONE);
 #endif
->>>>>>> 467da051
+
   g_signal_connect(app, "activate", G_CALLBACK(activate), NULL);
   status = g_application_run(G_APPLICATION(app), argc, argv);
   g_object_unref(app);  // Free from memory when program terminates
